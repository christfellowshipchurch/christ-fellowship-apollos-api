--- conflicted
+++ resolved
@@ -22,11 +22,7 @@
   SHARE_URL: https://christfellowship.church
   # This should match the timezone of the Rock server
   # TIMEZONE: "Etc/GMT+5"
-<<<<<<< HEAD
   TIMEZONE: 'America/New_York'
-=======
-  TIMEZONE: "America/New_York"
->>>>>>> e46eb431
   DEEP_LINK_HOST:
   ROOT_API_URL: ${ROOT_URL}
   USE_PLUGIN: true
@@ -260,14 +256,10 @@
 FEATURE_FLAGS:
   LIVE_STREAM_UI:
     securityGroupId: 1014843
-<<<<<<< HEAD
-    status: 'LIVE'
-=======
-    status: "LIVE"
+    status: 'LIVE'
   LIVE_STREAM_CHAT:
     securityGroupId: 1014843
-    status: "LIVE"
->>>>>>> e46eb431
+    status: 'LIVE'
   NOTIFICATION_CENTER:
     securityGroupId: 1014843 # CFDP Experimental Features
     status: 'LIVE'
