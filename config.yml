# This file, in conjuction with your .env file,
# should be used to configure the apollos server.

# Any values you wish to keep secret should be placed in `.env`
# You can access those values (and any other values in your environment)
# using the ${VARIABLE_NAME} syntax

# This file should be checked into version control.
# `.env` should NOT be checked into version control.
APP:
  # This variable is used for generating deep links.
  # It should match whatver is in your Info.plist `CFBundleURLTypes`
  DEEP_LINK_HOST: ChristFellowship
  ROOT_API_URL: ${ROOT_URL}
  JOBS_USERNAME: ${JOBS_USERNAME}
  JOBS_PASSWORD: ${JOBS_PASSWORD}
ROCK:
  API_URL: ${ROCK_API}/api
  API_TOKEN: ${ROCK_TOKEN}
  IMAGE_URL: ${CLOUDFRONT}/GetImage.ashx
  FILE_URL: ${CLOUDFRONT}/GetFile.ashx
  SHARE_URL: https://christfellowship.church
  # This should match the timezone of the Rock server
  # TIMEZONE: "Etc/GMT+5"
  TIMEZONE: 'America/New_York'
  DEEP_LINK_HOST:
  ROOT_API_URL: ${ROOT_URL}
  USE_PLUGIN: true
  SHOW_INACTIVE_CONTENT: ${ROCK_SHOW_INACTIVE_CONTENT}
  APOLLOS_SECRET: ${APOLLOS_SECRET}
ONE_SIGNAL:
  APP_ID: 7ab9baa8-8f28-41b9-b258-37662276aea4
  REST_KEY: ${ONE_SIGNAL_REST_KEY}
CHURCH_ONLINE:
  URL: https://live.gochristfellowship.com/api/v1/
  # MEDIA_URLS: [https://christfellow2-lh.akamaihd.net/i/christfellow_1@144364/master.m3u8]
  MEDIA_URLS:
    [
      http://link.theplatform.com/s/IfSiAC/bD1fN9vCet4B?mbr=true@144364/master.m3u8,
    ]
  WEB_VIEW_URL: https://live.gochristfellowship.com/
ALGOLIA:
  APPLICATION_ID: ${ALGOLIA_APP_ID}
  API_KEY: ${ALGOLIA_API_KEY}
  # TODO: should we support multiple indices? how?
  SEARCH_INDEX: ${CONTENT}_${ALGOLIA_SEARCH_INDEX}
  CONFIGURATION:
    searchableAttributes:
      - title
      - htmlContent
      - unordered(summary)
TWILIO:
  NOTIFY_SID: ${TWILIO_NOTIFY_SID}
  ACCOUNT_SID: ${TWILIO_ACCOUNT_SID}
  AUTH_TOKEN: ${TWILIO_AUTH_TOKEN}
  FROM_NUMBER: ${TWILIO_FROM_NUMBER}

PASS:
  TEMPLATES:
    CHECKIN: ${PWD}/wallet-passes/checkin.pass
  CERTIFICATES:
    WWDR: ${PASS_WWDR_CERT}
    SIGNER_CERT: ${PASS_SIGNER_CERT}
    SIGNER_KEY: ${PASS_SIGNER_KEY}
    SIGNER_KEY_PASSPHRASE: ${PASS_SIGNER_PASSPHRASE}
ANALYTICS:
  # Filling out these fields will automatically enable analytics tracking
  # on the accompanying service
  SEGMENT_KEY:
  GA_ID:
  USE_ROCK: true
BIBLE_API:
  KEY: ${BIBLE_API_KEY}
  BIBLE_ID:
    WEB: '9879dbb7cfe39e4d-01'
    KJV: 'de4e12af7f28f599-02'
CLOUDINARY:
  # Cloudinary is used to improve image loading
  # value should look something like
  # cloudinary://123123123:adkfnla_adASDv_adAS@test
  URL: ${CLOUDINARY_URL}
ENGINE:
  API_KEY: ${ENGINE_API_KEY}
  SCHEMA_TAG: ${ENGINE_SCHEMA_TAG}

# This key holds various properties that allow our GraphQL server to map to your Rock Instance
ROCK_MAPPINGS:
  INTERACTIONS:
    # Name of the InteractionChannel that will be created
    CHANNEL_NAME: Apollos App
    # Name of the InteractionComponent that will be created for Content Items
    COMPONENT_NAME: Apollos Content Item
    # 512 is "Mobile App"
    CHANNEL_MEDIUM_TYPE_ID: 3706

  CONTENT_ITEM:
    ContentSeriesContentItem:
      # When resolving "ContentSeriesContentItem" look in rock for a "ContentChannelItem"
      EntityType: ContentChannelItem
      # Used to define the subset of content channels types that use this specific type.
    DevotionalContentItem:
      EntityType: ContentChannelItem
    MediaContentItem:
      EntityType: ContentChannelItem
    UniversalContentItem:
      EntityType: ContentChannelItem
    WeekendContentItem:
      EntityType: ContentChannelItem
    ContentItem:
      EntityType: ContentChannelItem
    InformationalContentItem:
      EntityType: ContentChannelItem
      ContentChannelId: [45]
    EventContentItem:
      EntityType: ContentChannelItem
      ContentChannelTypeId: [23]
    WebsitePagesContentItem:
      EntityType: ContentChannelItem
      ContentChannelTypeId: [14]
    WebsiteBlockItem:
      EntityType: ContentChannelItem
      ContentChannelTypeId: [15]
    WebsiteHtmlBlockItem:
      EntityType: ContentChannelItem
      ContentChannelTypeId: [26]
    WebsiteGroupItem:
      EntityType: ContentChannelItem
      ContentChannelTypeId: [20]
    WebsiteFeature:
      EntityType: ContentChannelItem
      ContentChannelTypeId: [21]

  DATAVIEW_CATEGORIES:
    # Id of the category used to store all persona dataviews
    PersonaId: 537

  # Apollos will pull these content channels and expose them in the app on the discover screen.
  DISCOVER_CONTENT_CHANNEL_IDS:
    - 42

  # Apollos will pull these content channels and expose them as events.
  EVENTS_CONTENT_CHANNEL_IDS:
    - 47

  # Apollos will pull content items from these channels and expose them on the user feed
  # However, it will not expose the channel itself.
  FEED_CONTENT_CHANNEL_IDS:
    - 43 # Article and Blogs
    - 45 # Informational Items
    - 60 # Resources
    - 63 # Sermons

  CAMPUS_FAQ_CONTENT_CHANNEL_IDS:
    - 61

  # Apollos will pull content items from these channels
  # This will NOT add these Content Channels to the app.
  #   See DISCOVER_CONTENT_CHANNEL_IDS and FEED_CONTENT_CHANNEL_IDS for App
  BROWSE_CONTENT_CHANNEL_IDS:
    - 43 # Article and Blogs
    - 60 # Resources
    - 63 # Sermons

  # Apollos will pull content items as categories from these channels
  # This will NOT add these Content Channels to the app.
  #   See DISCOVER_CONTENT_CHANNEL_IDS and FEED_CONTENT_CHANNEL_IDS for App
  CATEGORY_CONTENT_CHANNEL_IDS:
    - 44

  # Apollos will pull content items from these channels and expose them on a website
  # However, it will not expose the channel itself.
  WEBSITE_CONTENT_CHANNEL_IDS:
    # Content Channels that contain pages for the External Marketing website
    EXTERNAL_MARKETING:
      - 54

  CAMPAIGN_CHANNEL_IDS:
    - 11

  ANNOUNCEMENTS_CHANNEL_ID: 50
  SERMON_CHANNEL_ID: 63

  # List of Id's associated with important/commonly used Defined Types
  # (primarily used by the Defined Value List data type)
  DEFINED_TYPES:
    ETHNICITY: 277
    STATES: 28
    NOTIFICATION_CENTER: 355

  # List of attribute keys for Profile information
  # when migrating from Arena to Rock, the Arena keys were kept
  # this configuration helps eliminate the need to remember specific Arena keys
  PERSON_ATTRIBUTES:
    SALVATION_DATE: 'Arena-15-139'
    BAPTISM_DATE: 'BaptismDate'
    ETHNICITY: 'Ethnicity'
  CONNECTION_STATUS:
    FIRST_CONNECTION:
      KEY: 'Arena-15-135'
    ORIGINAL_ENTRY:
      KEY: 'Arena-15-64'
      VALUE: '65c8d8f1-491a-4335-bbdc-845ebc2887ab'

  LOCATION_TYPES:
    HOME_ADDRESS: 19

  WORKFLOW_IDS:
    RSVP: 232
    EMAIL_CAPTURE: 236
    PASSWORD_RESET_EMAIL: 327
    ADDRESS_UPDATE: 328
    CHECK_IN: 411

  ADULT_GROUP_TYPE_ID: 31
  CFE_JOURNEY_EXPERIENCE_GROUP_TYPE_ID: 124
  FREEDOM_GROUP_TYPE_ID: 92
  GET_STRONGER_GROUP_TYPE_ID: 101
  HUB_MARRIAGE_STUDIES_GROUP_TYPE_ID: 90
  HUB_STUDIES_GROUP_TYPE_ID: 85
  MARRIAGE_STUDIES_GROUP_TYPE_ID: 89
  STUDENTS_GROUP_TYPE_ID: 76
  STUDIES_GROUP_TYPE_ID: 86
  TABLE_GET_STRONGER_GROUP_TYPE_ID: 121
  TABLE_STUDIES_GROUP_TYPE_ID: 94
  YOUNG_ADULTS_GROUP_TYPE_ID: 73

  DEFAULT_CAMPUS_ID: 9
  HOME_FEATURES_CHANNEL_ID: 64
  GENERAL_PRAYER_CATEGORY_ID: 580

# TODO : @caleb "I would like to not have to manually put the index in the GLOBAL_CONTENT feature"
# NOTE : GLOBAL_CONTENT uses a 0 based index
HOME_FEATURES:
  - title: Dynamic Rock Feed
    algorithms:
      - type: ROCK_DYNAMIC_FEED
        arguments:
          contentChannelId: 64

HOME_HEADER_FEATURES:
  - algorithms: [ALL_LIVE_CONTENT]
    type: LiveContentList
    title: Live Now
  - algorithms: [DAILY_PRAYER]
    isCard: false
    type: PrayerList
    title: Daily Prayer

FEATURE_FLAGS:
  LIVE_STREAM_UI:
    securityGroupId: 1014843
<<<<<<< HEAD
    status: 'LIVE'
=======
    status: "LIVE"
  NOTIFICATION_CENTER:
    securityGroupId: 1014843 # CFDP Experimental Features
    status: "LIVE"
>>>>>>> 59ad08ad
  ROCK_DYNAMIC_FEED_WITH_PERSONAS:
    status: 'LIVE'
  CHECK_IN:
<<<<<<< HEAD
    securityGroupId: 1014843
    status: 'LIVE'

# HOME_FEATURES:
#   - title: GLOBAL ITEM
#     algorithms:
#       - type: GLOBAL_CONTENT
#         arguments:
#           index: 0
#           limit: 1
#   - title: Featured Events
#     algorithms:
#       - type: UPCOMING_EVENTS
#         arguments:
#           contentChannelId: 47
#           limit: 4
#           action: READ_EVENT
#   - title: Latest Content
#     algorithms:
#       - type: CONTENT_CHANNEL
#         arguments:
#           contentChannelId: 62
#           limit: 5
#           action: VIEW_CHILDREN
#   - title: FOR YOU
#     algorithms:
#       - type: PERSONA_FEED
#         arguments:
#           action: VIEW_CHILDREN
#   - title: GLOBAL ITEM
#     algorithms:
#       - type: GLOBAL_CONTENT
#         arguments:
#           index: 1
#           limit: 1

=======
    status: "LIVE"
  HOME_HEADER:
    # TODO : add this back when done testing
    # securityGroupId: 1014843
    status: "LIVE"

PAGE_BUILDER:
  locations:
    contentChannelId: 72
    buildingBlocks:
      - type: MetadataFeature
        algorithms: 
          - type: CAMPUS_META
            arguments:
              attributeKey: metadata
      - type: ContentBlockFeature
        display: BACKGROUND_IMAGE
        fields: [title, image]
      - type: ContentBlockFeature
        fields: [content]
      - type: CampusContentFeature
        attributeKey: campus
      - type: ContentGridFeature
        primaryAction:
          title: Learn More
          action: VIEW_MORE
        algorithms:
          - type: MATRIX_ITEMS
            arguments:
              attributeKey: contentBlocks


NOTIFICATIONS:
  PRAYING: 'Your church family is praying for you right now. Thanks for sharing your request with us!'

>>>>>>> 59ad08ad
# Default mapping of field types -> ids. There's probably no reason to edit this.
ROCK_CONSTANTS:
  TEXT: 1
  MULTI_SELECT: 2
  BOOLEAN: 3
  COLOR: 4
  SINGLE_SELECT: 6
  INTEGER: 7
  PAGE_REFERENCE: 8
  IMAGE: 10
  DATE: 11
  DECIMAL: 14
  DEFINED_TYPE: 15
  DEFINED_VALUE: 16
  PERSON: 18
  HTML: 20
  MEMO: 21
  GROUP_TYPES: 22
  GROUP: 23
  CAMPUSES: 26
  ENTITY_TYPE: 29
  CAMPUS: 30
  EMAIL_TEMPLATE: 31
  FILE: 32
  GROUP_TYPE: 33
  KEY_VALUE_LIST: 34
  BINARY_FILE_TYPE: 35
  WORKFLOW_TYPE: 36
  BINARY_FILE: 37
  FINANCIAL_ACCOUNT: 38
  FINANCIAL_ACCOUNTS: 39
  COMPONENT: 40
  COMPONENTS: 41
  CATEGORIES: 42
  GROUP_ROLE: 43
  CATEGORY: 44
  LOCATION: 45
  DATE_RANGE: 46
  DECIMAL_RANGE: 47
  INTEGER_RANGE: 48
  TIME: 49
  GROUP_LOCATION_TYPE: 50
  CODE_EDITOR: 51
  PERSON_BADGES: 52
  SITE: 53
  COMMUNICATION_TEMPLATE: 54
  DAY_OF_WEEK: 55
  DAYS_OF_WEEK: 56
  REMOTE_AUTHS: 57
  COMPARISON: 58
  METRIC_ENTITY: 59
  WORKFLOW_ACTIVITY: 60
  WORKFLOW_ATTRIBUTE: 61
  METRICS: 62
  ENTITY: 63
  METRIC_CATEGORIES: 64
  WORKFLOW_TEXT_OR_ATTRIBUTE: 65
  SLIDING_DATE_RANGE: 66
  GROUP_TYPE_GROUP: 67
  SECURITY_ROLE: 68
  VALUE_LIST: 69
  CURRENCY: 70
  EMAIL: 71
  URL_LINK: 72
  WORKFLOW_TYPES: 73
  ATTRIBUTE: 74
  SCHEDULES: 75
  CONTENT_CHANNEL: 76
  AUDIO_FILE: 77
  AUDIO_URL: 78
  VIDEO_FILE: 79
  VIDEO_URL: 80
  ENCRYPTED_TEXT: 81
  FILTER_DATE: 82
  DATE_TIME: 83
  DEFINED_VALUE_RANGE: 84
  RATING: 85
  SYSTEM_EMAIL: 86
  FINANCIAL_GATEWAY: 87
  GROUP_AND_ROLE: 88
  NOTE_TYPE: 89
  NOTE_TYPES: 90
  EVENT_CALENDAR: 91
  EVENT_ITEM: 92
  CONNECTION_ACTIVITY_TYPE: 93
  CONNECTION_OPPORTUNITY: 94
  CONNECTION_REQUEST: 95
  CONNECTION_STATE: 96
  CONNECTION_STATUS: 97
  CONNECTION_TYPE: 98
  CONNECTION_TYPES: 99
  MERGE_TEMPLATE: 100
  RANGE_SLIDER: 101
  BINARY_FILE_TYPES: 102
  MARKDOWN: 103
  DATA_VIEW: 104
  PHONE_NUMBER: 105
  SCHEDULE: 106
  LAVA_COMMANDS: 107
  ADDRESS: 108
  BENEVOLENCE_REQUEST: 109
  CONTENT_CHANNEL_TYPES: 110
  WORKFLOW: 111
  SSN: 112
  MATRIX: 113
  LAVA: 114
  DATA_VIEWS: 115
  COMMUNICATION_PREFERENCE: 116
  INTERACTION_CHANNEL: 117
  GROUP_MEMBER: 118
  TIME_ZONE: 119
  LABEL: 120<|MERGE_RESOLUTION|>--- conflicted
+++ resolved
@@ -249,67 +249,25 @@
 FEATURE_FLAGS:
   LIVE_STREAM_UI:
     securityGroupId: 1014843
-<<<<<<< HEAD
     status: 'LIVE'
-=======
-    status: "LIVE"
   NOTIFICATION_CENTER:
     securityGroupId: 1014843 # CFDP Experimental Features
-    status: "LIVE"
->>>>>>> 59ad08ad
+    status: 'LIVE'
   ROCK_DYNAMIC_FEED_WITH_PERSONAS:
     status: 'LIVE'
   CHECK_IN:
-<<<<<<< HEAD
-    securityGroupId: 1014843
     status: 'LIVE'
-
-# HOME_FEATURES:
-#   - title: GLOBAL ITEM
-#     algorithms:
-#       - type: GLOBAL_CONTENT
-#         arguments:
-#           index: 0
-#           limit: 1
-#   - title: Featured Events
-#     algorithms:
-#       - type: UPCOMING_EVENTS
-#         arguments:
-#           contentChannelId: 47
-#           limit: 4
-#           action: READ_EVENT
-#   - title: Latest Content
-#     algorithms:
-#       - type: CONTENT_CHANNEL
-#         arguments:
-#           contentChannelId: 62
-#           limit: 5
-#           action: VIEW_CHILDREN
-#   - title: FOR YOU
-#     algorithms:
-#       - type: PERSONA_FEED
-#         arguments:
-#           action: VIEW_CHILDREN
-#   - title: GLOBAL ITEM
-#     algorithms:
-#       - type: GLOBAL_CONTENT
-#         arguments:
-#           index: 1
-#           limit: 1
-
-=======
-    status: "LIVE"
   HOME_HEADER:
     # TODO : add this back when done testing
     # securityGroupId: 1014843
-    status: "LIVE"
+    status: 'LIVE'
 
 PAGE_BUILDER:
   locations:
     contentChannelId: 72
     buildingBlocks:
       - type: MetadataFeature
-        algorithms: 
+        algorithms:
           - type: CAMPUS_META
             arguments:
               attributeKey: metadata
@@ -329,11 +287,9 @@
             arguments:
               attributeKey: contentBlocks
 
-
 NOTIFICATIONS:
   PRAYING: 'Your church family is praying for you right now. Thanks for sharing your request with us!'
 
->>>>>>> 59ad08ad
 # Default mapping of field types -> ids. There's probably no reason to edit this.
 ROCK_CONSTANTS:
   TEXT: 1
