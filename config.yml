# This file, in conjuction with your .env file,
# should be used to configure the apollos server.

# Any values you wish to keep secret should be placed in `.env`
# You can access those values (and any other values in your environment)
# using the ${VARIABLE_NAME} syntax

# This file should be checked into version control.
# `.env` should NOT be checked into version control.
APP:
  # This variable is used for generating deep links.
  # It should match whatver is in your Info.plist `CFBundleURLTypes`
  DEEP_LINK_HOST: ChristFellowship
  ROOT_API_URL: ${ROOT_URL}
ROCK:
  API_URL: ${ROCK_API}/api
  API_TOKEN: ${ROCK_TOKEN}
  # TODO : use this when Cloudfront is ready
<<<<<<< HEAD
  IMAGE_URL: ${CLOUDFRONT}/GetImage.ashx
  FILE_URL: ${CLOUDFRONT}/GetFile.ashx
=======
  # IMAGE_URL: ${CLOUDFRONT}/GetImage.ashx
  # FILE_URL: ${CLOUDFRONT}/GetFile.ashx
  IMAGE_URL: ${ROCK_API}/GetImage.ashx
  FILE_URL: ${ROCK_API}/GetFile.ashx
>>>>>>> 8f5e926f
  SHARE_URL: https://christfellowship.church
  # This should match the timezone of the Rock server
  TIMEZONE: "Etc/GMT+5"
  DEEP_LINK_HOST: 
  ROOT_API_URL: ${ROOT_URL}
  JOBS_USERNAME: ${JOBS_USERNAME}
  JOBS_PASSWORD: ${JOBS_PASSWORD}
  USE_PLUGIN: true
  SHOW_INACTIVE_CONTENT: ${ROCK_SHOW_INACTIVE_CONTENT}
ONE_SIGNAL:
  APP_ID: 7ab9baa8-8f28-41b9-b258-37662276aea4
  REST_KEY: ${ONE_SIGNAL_REST_KEY}
CHURCH_ONLINE:
  URL: https://live.gochristfellowship.com/api/v1/
  MEDIA_URLS: []
  WEB_VIEW_URL: https://live.gochristfellowship.com/
ALGOLIA:
  APPLICATION_ID: ${ALGOLIA_APP_ID}
  API_KEY: ${ALGOLIA_API_KEY}
  # TODO: should we support multiple indices? how?
  SEARCH_INDEX: test_ContentItems
TWILIO:
  NOTIFY_SID: ${TWILIO_NOTIFY_SID}
  ACCOUNT_SID: ${TWILIO_ACCOUNT_SID}
  AUTH_TOKEN: ${TWILIO_AUTH_TOKEN}
  FROM_NUMBER: ${TWILIO_FROM_NUMBER}

PASS:
  TEMPLATES:
    CHECKIN: ${PWD}/wallet-passes/checkin.pass
  CERTIFICATES:
    WWDR: ${PASS_WWDR_CERT}
    SIGNER_CERT: ${PASS_SIGNER_CERT}
    SIGNER_KEY: ${PASS_SIGNER_KEY}
    SIGNER_KEY_PASSPHRASE: ${PASS_SIGNER_PASSPHRASE}
ANALYTICS:
  # Filling out these fields will automatically enable analytics tracking
  # on the accompanying service
  SEGMENT_KEY:
  GA_ID:
  USE_ROCK: true
BIBLE_API:
  KEY: ${BIBLE_API_KEY}
  BIBLE_ID:
    WEB: '9879dbb7cfe39e4d-01'
    KJV: 'de4e12af7f28f599-02'
CLOUDINARY:
  # Cloudinary is used to improve image loading
  # value should look something like
  # cloudinary://123123123:adkfnla_adASDv_adAS@test
  URL: ${CLOUDINARY_URL}
ENGINE:
  API_KEY: ${ENGINE_API_KEY}
  SCHEMA_TAG: ${ENGINE_SCHEMA_TAG}

# This key holds various properties that allow our GraphQL server to map to your Rock Instance
ROCK_MAPPINGS:
  INTERACTIONS:
    # Name of the InteractionChannel that will be created
    CHANNEL_NAME: Apollos App
    # Name of the InteractionComponent that will be created for Content Items
    COMPONENT_NAME: Apollos Content Item
    # 512 is "Mobile App"
    CHANNEL_MEDIUM_TYPE_ID: 512

  CONTENT_ITEM:
    ContentSeriesContentItem:
      # When resolving "ContentSeriesContentItem" look in rock for a "ContentChannelItem"
      EntityType: ContentChannelItem
      # Used to define the subset of content channels types that use this specific type.
    DevotionalContentItem:
      EntityType: ContentChannelItem
    MediaContentItem:
      EntityType: ContentChannelItem
    UniversalContentItem:
      EntityType: ContentChannelItem
    WeekendContentItem:
      EntityType: ContentChannelItem
    ContentItem:
      EntityType: ContentChannelItem
    EventContentItem:
      EntityType: ContentChannelItem
      ContentChannelTypeId: [23]
    WebsitePagesContentItem:
      EntityType: ContentChannelItem
      ContentChannelTypeId: [14]
    WebsiteBlockItem:
      EntityType: ContentChannelItem
      ContentChannelTypeId: [15]
    WebsiteHtmlBlockItem:
      EntityType: ContentChannelItem
      ContentChannelTypeId: [26]
    WebsiteGroupItem:
      EntityType: ContentChannelItem
      ContentChannelTypeId: [20]
    WebsiteFeature:
      EntityType: ContentChannelItem
      ContentChannelTypeId: [21]

  DATAVIEW_CATEGORIES:
    # Id of the category used to store all persona dataviews
    PersonaId: 537

  # Apollos will pull these content channels and expose them in the app on the discover screen.
  DISCOVER_CONTENT_CHANNEL_IDS:
    - 42

  # Apollos will pull these content channels and expose them as events.
  EVENTS_CONTENT_CHANNEL_IDS:
    - 47

  # Apollos will pull content items from these channels and expose them on the user feed
  # However, it will not expose the channel itself.
  FEED_CONTENT_CHANNEL_IDS:
    - 43 # Article and Blogs
    - 60 # Resources

  CAMPUS_FAQ_CONTENT_CHANNEL_IDS:
    - 61

  # Apollos will pull content items from these channels
  # This will NOT add these Content Channels to the app.
  #   See DISCOVER_CONTENT_CHANNEL_IDS and FEED_CONTENT_CHANNEL_IDS for App
  BROWSE_CONTENT_CHANNEL_IDS:
    - 43 # Article and Blogs
    - 60 # Resources

  # Apollos will pull content items as categories from these channels
  # This will NOT add these Content Channels to the app.
  #   See DISCOVER_CONTENT_CHANNEL_IDS and FEED_CONTENT_CHANNEL_IDS for App
  CATEGORY_CONTENT_CHANNEL_IDS:
    - 44

  # Apollos will pull content items from these channels and expose them on a website
  # However, it will not expose the channel itself.
  WEBSITE_CONTENT_CHANNEL_IDS:
    # Content Channels that contain pages for the External Marketing website
    EXTERNAL_MARKETING:
      - 54

  CAMPAIGN_CHANNEL_IDS:
    - 11

  ANNOUNCEMENTS_CHANNEL_ID: 45

  # List of Id's associated with important/commonly used Defined Types
  # (primarily used by the Defined Value List data type)
  DEFINED_TYPES:
    ETHNICITY: 277
    STATES: 28

  # List of attribute keys for Profile information
  # when migrating from Arena to Rock, the Arena keys were kept
  # this configuration helps eliminate the need to remember specific Arena keys
  PERSON_ATTRIBUTES:
    SALVATION_DATE: "Arena-15-139"
    BAPTISM_DATE: "BaptismDate"
    ETHNICITY: "Ethnicity"

  LOCATION_TYPES:
    HOME_ADDRESS: 19

  WORKFLOW_IDS:
    RSVP: 206
    EMAIL_CAPTURE: 208
    PASSWORD_RESET_EMAIL: 209
    ADDRESS_UPDATE: 210
  SERMON_CHANNEL_ID: 5

  SERVING_GROUP_TYPE_ID: 23
  COMMUNITY_GROUP_TYPE_ID: 25
  FAMILY_GROUP_TYPE_ID: 10

# TODO : @caleb "I would like to not have to manually put the index in the GLOBAL_CONTENT feature"
# NOTE : GLOBAL_CONTENT uses a 0 based index
HOME_FEATURES:
  - title: GLOBAL ITEM
    algorithms:
      - type: GLOBAL_CONTENT
        arguments:
          index: 0
          limit: 1
  - title: Featured Events
    algorithms: 
      - type: UPCOMING_EVENTS
        arguments:
          contentChannelId: 42
          limit: 4
          action: READ_EVENT
  - title: Latest Content
    algorithms:
      - type: CONTENT_CHANNEL
        arguments:
          contentChannelId: 48
          limit: 5
          action: VIEW_CHILDREN
  - title: FOR YOU
    algorithms:
      - type: PERSONA_FEED
        arguments:
          action: VIEW_CHILDREN
  - title: GLOBAL ITEM
    algorithms:
      - type: GLOBAL_CONTENT
        arguments:
          index: 1
          limit: 1


# Default mapping of field types -> ids. There's probably no reason to edit this.
ROCK_CONSTANTS:
  TEXT: 1
  MULTI_SELECT: 2
  BOOLEAN: 3
  COLOR: 4
  SINGLE_SELECT: 6
  INTEGER: 7
  PAGE_REFERENCE: 8
  IMAGE: 10
  DATE: 11
  DECIMAL: 14
  DEFINED_TYPE: 15
  DEFINED_VALUE: 16
  PERSON: 18
  HTML: 20
  MEMO: 21
  GROUP_TYPES: 22
  GROUP: 23
  CAMPUSES: 26
  ENTITY_TYPE: 29
  CAMPUS: 30
  EMAIL_TEMPLATE: 31
  FILE: 32
  GROUP_TYPE: 33
  KEY_VALUE_LIST: 34
  BINARY_FILE_TYPE: 35
  WORKFLOW_TYPE: 36
  BINARY_FILE: 37
  FINANCIAL_ACCOUNT: 38
  FINANCIAL_ACCOUNTS: 39
  COMPONENT: 40
  COMPONENTS: 41
  CATEGORIES: 42
  GROUP_ROLE: 43
  CATEGORY: 44
  LOCATION: 45
  DATE_RANGE: 46
  DECIMAL_RANGE: 47
  INTEGER_RANGE: 48
  TIME: 49
  GROUP_LOCATION_TYPE: 50
  CODE_EDITOR: 51
  PERSON_BADGES: 52
  SITE: 53
  COMMUNICATION_TEMPLATE: 54
  DAY_OF_WEEK: 55
  DAYS_OF_WEEK: 56
  REMOTE_AUTHS: 57
  COMPARISON: 58
  METRIC_ENTITY: 59
  WORKFLOW_ACTIVITY: 60
  WORKFLOW_ATTRIBUTE: 61
  METRICS: 62
  ENTITY: 63
  METRIC_CATEGORIES: 64
  WORKFLOW_TEXT_OR_ATTRIBUTE: 65
  SLIDING_DATE_RANGE: 66
  GROUP_TYPE_GROUP: 67
  SECURITY_ROLE: 68
  VALUE_LIST: 69
  CURRENCY: 70
  EMAIL: 71
  URL_LINK: 72
  WORKFLOW_TYPES: 73
  ATTRIBUTE: 74
  SCHEDULES: 75
  CONTENT_CHANNEL: 76
  AUDIO_FILE: 77
  AUDIO_URL: 78
  VIDEO_FILE: 79
  VIDEO_URL: 80
  ENCRYPTED_TEXT: 81
  FILTER_DATE: 82
  DATE_TIME: 83
  DEFINED_VALUE_RANGE: 84
  RATING: 85
  SYSTEM_EMAIL: 86
  FINANCIAL_GATEWAY: 87
  GROUP_AND_ROLE: 88
  NOTE_TYPE: 89
  NOTE_TYPES: 90
  EVENT_CALENDAR: 91
  EVENT_ITEM: 92
  CONNECTION_ACTIVITY_TYPE: 93
  CONNECTION_OPPORTUNITY: 94
  CONNECTION_REQUEST: 95
  CONNECTION_STATE: 96
  CONNECTION_STATUS: 97
  CONNECTION_TYPE: 98
  CONNECTION_TYPES: 99
  MERGE_TEMPLATE: 100
  RANGE_SLIDER: 101
  BINARY_FILE_TYPES: 102
  MARKDOWN: 103
  DATA_VIEW: 104
  PHONE_NUMBER: 105
  SCHEDULE: 106
  LAVA_COMMANDS: 107
  ADDRESS: 108
  BENEVOLENCE_REQUEST: 109
  CONTENT_CHANNEL_TYPES: 110
  WORKFLOW: 111
  SSN: 112
  MATRIX: 113
  LAVA: 114
  DATA_VIEWS: 115
  COMMUNICATION_PREFERENCE: 116
  INTERACTION_CHANNEL: 117
  GROUP_MEMBER: 118
  TIME_ZONE: 119
  LABEL: 120<|MERGE_RESOLUTION|>--- conflicted
+++ resolved
@@ -15,16 +15,8 @@
 ROCK:
   API_URL: ${ROCK_API}/api
   API_TOKEN: ${ROCK_TOKEN}
-  # TODO : use this when Cloudfront is ready
-<<<<<<< HEAD
   IMAGE_URL: ${CLOUDFRONT}/GetImage.ashx
   FILE_URL: ${CLOUDFRONT}/GetFile.ashx
-=======
-  # IMAGE_URL: ${CLOUDFRONT}/GetImage.ashx
-  # FILE_URL: ${CLOUDFRONT}/GetFile.ashx
-  IMAGE_URL: ${ROCK_API}/GetImage.ashx
-  FILE_URL: ${ROCK_API}/GetFile.ashx
->>>>>>> 8f5e926f
   SHARE_URL: https://christfellowship.church
   # This should match the timezone of the Rock server
   TIMEZONE: "Etc/GMT+5"
