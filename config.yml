# This file, in conjuction with your .env file,
# should be used to configure the apollos server.

# Any values you wish to keep secret should be placed in `.env`
# You can access those values (and any other values in your environment)
# using the ${VARIABLE_NAME} syntax

# This file should be checked into version control.
# `.env` should NOT be checked into version control.
APP:
  # This variable is used for generating deep links.
  # It should match whatver is in your Info.plist `CFBundleURLTypes`
  DEEP_LINK_HOST: apolloschurchapp
  ROOT_API_URL: ${ROOT_URL}
ROCK:
  API_URL: ${ROCK_API}/api
  API_TOKEN: ${ROCK_TOKEN}
  IMAGE_URL: ${ROCK_API}/GetImage.ashx
  FILE_URL: ${ROCK_API}/GetFile.ashx
  # This should match the timezone of the Rock server
  TIMEZONE: "America/New_York"
ONE_SIGNAL:
  APP_ID: b6e75a77-003f-4466-95ca-82cc5cdc407b
  REST_KEY: ${ONE_SIGNAL_REST_KEY}
CHURCH_ONLINE:
  URL: https://apollos.churchonline.org/api/v1/
TWILIO:
  ACCOUNT_SID: ${TWILIO_ACCOUNT_SID}
  NOTIFY_SID: ${TWILIO_NOTIFY_SID}
  AUTH_TOKEN: ${TWILIO_AUTH_TOKEN}
  FROM_NUMBER: ${TWILIO_FROM_NUMBER}
PASS:
  TEMPLATES:
    CHECKIN: ${PWD}/wallet-passes/checkin.pass
  CERTIFICATES:
    WWDR: ${PASS_WWDR_CERT}
    SIGNER_CERT: ${PASS_SIGNER_CERT}
    SIGNER_KEY: ${PASS_SIGNER_KEY}
    SIGNER_KEY_PASSPHRASE: ${PASS_SIGNER_PASSPHRASE}
ANALYTICS:
  # Filling out these fields will automatically enable analytics tracking
  # on the accompanying service
  SEGMENT_KEY:
  GA_ID:
BIBLE_API:
  KEY: ${BIBLE_API_KEY}
  BIBLE_ID: "9879dbb7cfe39e4d-01"
CLOUDINARY:
  # Cloudinary is used to improve image loading
  # value should look something like
  # cloudinary://123123123:adkfnla_adASDv_adAS@test
  URL: ${CLOUDINARY_URL}

# This key holds various properties that allow our GraphQL server to map to your Rock Instance
ROCK_MAPPINGS:
  INTERACTIONS:
    # Name of the InteractionChannel that will be created
    CHANNEL_NAME: Apollos App
    # Name of the InteractionComponent that will be created for Content Items
    COMPONENT_NAME: Apollos Content Item
    # 512 is "Mobile App"
    CHANNEL_MEDIUM_TYPE_ID: 512

  CONTENT_ITEM:
    ContentSeriesContentItem:
      # When resolving "ContentSeriesContentItem" look in rock for a "ContentChannelItem"
      EntityType: ContentChannelItem
      # Used to define the subset of content channels types that use this specific type.
      ContentChannelTypeId: [5, 6]
    DevotionalContentItem:
      EntityType: ContentChannelItem
      ContentChannelTypeId: [3]
    MediaContentItem:
      EntityType: ContentChannelItem
    UniversalContentItem:
      EntityType: ContentChannelItem
    WeekendContentItem:
      EntityType: ContentChannelItem
    ContentItem:
      EntityType: ContentChannelItem
    WebsitePagesContentItem:
      EntityType: ContentChannelItem
      ContentChannelTypeId: [14]
    WebsiteBlockItem:
      EntityType: ContentChannelItem
      ContentChannelTypeId: [15]
    WebsiteGroupItem:
      EntityType: ContentChannelItem
      ContentChannelTypeId: [16]

  DATAVIEW_CATEGORIES:
    # Id of the category used to store all persona dataviews
    PersonaId: 210

  # Apollos will pull these content channels and expose them in the app on the discover screen.
  DISCOVER_CONTENT_CHANNEL_IDS:
    - 3
    - 5
    - 9
  # Apollos will pull content items from these channels and expose them on the user feed
  # However, it will not expose the channel itself.
  FEED_CONTENT_CHANNEL_IDS:
    - 3
    - 6
    - 10

  # Apollos will pull content items from these channels and expose them on a website
  # However, it will not expose the channel itself.
  WEBSITE_CONTENT_CHANNEL_IDS:
    # Content Channels to be used for the Wordpress Migration Website
    WORDPRESS_MIGRATION:
      - 23
    EXTERNAL_MARKETING:
      - 33

  CAMPAIGN_CHANNEL_IDS:
    - 11

  # List of Id's associated with important/commonly used Defined Types
  # (primarily used by the Defined Value List data type)
  DEFINED_TYPES:
    ETHNICITY: 277
    STATES: 28

  # List of attribute keys for Profile information
  # when migrating from Arena to Rock, the Arena keys were kept
  # this configuration helps eliminate the need to remember specific Arena keys
  PERSON_ATTRIBUTES:
<<<<<<< HEAD
    SALVATION: "arena15139"
=======
    SALVATION_DATE: 'Arena-15-139'
    BAPTISM_DATE: 'BaptismDate'
    ETHNICITY: 'Ethnicity'
>>>>>>> 81e8c1e4

  LOCATION_TYPES:
    HOME_ADDRESS: 19

# Default mapping of field types -> ids. There's probably no reason to edit this.
ROCK_CONSTANTS:
  TEXT: 1
  MULTI_SELECT: 2
  BOOLEAN: 3
  COLOR: 4
  SINGLE_SELECT: 6
  INTEGER: 7
  PAGE_REFERENCE: 8
  IMAGE: 10
  DATE: 11
  DECIMAL: 14
  DEFINED_TYPE: 15
  DEFINED_VALUE: 16
  PERSON: 18
  HTML: 20
  MEMO: 21
  GROUP_TYPES: 22
  GROUP: 23
  CAMPUSES: 26
  ENTITY_TYPE: 29
  CAMPUS: 30
  EMAIL_TEMPLATE: 31
  FILE: 32
  GROUP_TYPE: 33
  KEY_VALUE_LIST: 34
  BINARY_FILE_TYPE: 35
  WORKFLOW_TYPE: 36
  BINARY_FILE: 37
  FINANCIAL_ACCOUNT: 38
  FINANCIAL_ACCOUNTS: 39
  COMPONENT: 40
  COMPONENTS: 41
  CATEGORIES: 42
  GROUP_ROLE: 43
  CATEGORY: 44
  LOCATION: 45
  DATE_RANGE: 46
  DECIMAL_RANGE: 47
  INTEGER_RANGE: 48
  TIME: 49
  GROUP_LOCATION_TYPE: 50
  CODE_EDITOR: 51
  PERSON_BADGES: 52
  SITE: 53
  COMMUNICATION_TEMPLATE: 54
  DAY_OF_WEEK: 55
  DAYS_OF_WEEK: 56
  REMOTE_AUTHS: 57
  COMPARISON: 58
  METRIC_ENTITY: 59
  WORKFLOW_ACTIVITY: 60
  WORKFLOW_ATTRIBUTE: 61
  METRICS: 62
  ENTITY: 63
  METRIC_CATEGORIES: 64
  WORKFLOW_TEXT_OR_ATTRIBUTE: 65
  SLIDING_DATE_RANGE: 66
  GROUP_TYPE_GROUP: 67
  SECURITY_ROLE: 68
  VALUE_LIST: 69
  CURRENCY: 70
  EMAIL: 71
  URL_LINK: 72
  WORKFLOW_TYPES: 73
  ATTRIBUTE: 74
  SCHEDULES: 75
  CONTENT_CHANNEL: 76
  AUDIO_FILE: 77
  AUDIO_URL: 78
  VIDEO_FILE: 79
  VIDEO_URL: 80
  ENCRYPTED_TEXT: 81
  FILTER_DATE: 82
  DATE_TIME: 83
  DEFINED_VALUE_RANGE: 84
  RATING: 85
  SYSTEM_EMAIL: 86
  FINANCIAL_GATEWAY: 87
  GROUP_AND_ROLE: 88
  NOTE_TYPE: 89
  NOTE_TYPES: 90
  EVENT_CALENDAR: 91
  EVENT_ITEM: 92
  CONNECTION_ACTIVITY_TYPE: 93
  CONNECTION_OPPORTUNITY: 94
  CONNECTION_REQUEST: 95
  CONNECTION_STATE: 96
  CONNECTION_STATUS: 97
  CONNECTION_TYPE: 98
  CONNECTION_TYPES: 99
  MERGE_TEMPLATE: 100
  RANGE_SLIDER: 101
  BINARY_FILE_TYPES: 102
  MARKDOWN: 103
  DATA_VIEW: 104
  PHONE_NUMBER: 105
  SCHEDULE: 106
  LAVA_COMMANDS: 107
  ADDRESS: 108
  BENEVOLENCE_REQUEST: 109
  CONTENT_CHANNEL_TYPES: 110
  WORKFLOW: 111
  SSN: 112
  MATRIX: 113
  LAVA: 114
  DATA_VIEWS: 115
  COMMUNICATION_PREFERENCE: 116
  INTERACTION_CHANNEL: 117
  GROUP_MEMBER: 118
  TIME_ZONE: 119
  LABEL: 120<|MERGE_RESOLUTION|>--- conflicted
+++ resolved
@@ -126,13 +126,9 @@
   # when migrating from Arena to Rock, the Arena keys were kept
   # this configuration helps eliminate the need to remember specific Arena keys
   PERSON_ATTRIBUTES:
-<<<<<<< HEAD
-    SALVATION: "arena15139"
-=======
-    SALVATION_DATE: 'Arena-15-139'
-    BAPTISM_DATE: 'BaptismDate'
-    ETHNICITY: 'Ethnicity'
->>>>>>> 81e8c1e4
+    SALVATION_DATE: "Arena-15-139"
+    BAPTISM_DATE: "BaptismDate"
+    ETHNICITY: "Ethnicity"
 
   LOCATION_TYPES:
     HOME_ADDRESS: 19
