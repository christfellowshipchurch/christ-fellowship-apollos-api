import RockApolloDataSource from '@apollosproject/rock-apollo-data-source';
import { getIdentifierType } from '../utils';

export default class DefinedValue extends RockApolloDataSource {
  resource = 'DefinedValues';
  expanded = true;

<<<<<<< HEAD
  getFromId = async (id) => {
    const { Cache } = this.context.dataSources;
    const { type } = getIdentifierType(id);
    let _id = id;

    if (type === 'guid') {
      _id = await this.getIdFromGuid(id);
    }

    if (_id) {
      return Cache.request(() => this.request().find(_id).get(), {
        expiresIn: 60 * 60, // 1 hour cache
        key: Cache.KEY_TEMPLATES.definedValue`${id}`,
      });
    }

    return null;
  };

=======
  getFromId = (id) => {
    const { Cache } = this.context.dataSources;
    const request = () => {
      const type = getIdentifierType(id);
      return type.query ? this.request().filter(type.query).first() : null;
    };

    return Cache.request(request, {
      expiresIn: 60 * 60, // 1 hour cache
      key: Cache.KEY_TEMPLATES.definedValue`${id}`,
    });
  };

  // ! Deprecated : please use getFromId instead
>>>>>>> e218a7e2
  getDefinedValueByIdentifier = this.getFromId;
  getByIdentifier = this.getFromId;

  getValueById = async (id) => {
    if (id && id !== '') {
      try {
<<<<<<< HEAD
        const definedValue = await this.getByIdentifier(id);
=======
        const definedValue = await this.getFromId(id);
>>>>>>> e218a7e2

        return definedValue.value;
      } catch (e) {
        console.log(`Error requesting Defined Value of Id: ${id}`, { e });
      }
    }

    return null;
  };
<<<<<<< HEAD

  getIdFromGuid = async (guid) => {
    const { Cache } = this.context.dataSources;
    const { query } = getIdentifierType(guid);

    return Cache.request(
      () =>
        this.request()
          .filter(query)
          .transform((results) => results[0]?.id)
          .get(),
      {
        key: Cache.KEY_TEMPLATES.definedValueGuidId`${guid}`,
        expiresIn: 60 * 60 * 24, // 24 hour cache
      }
    );
  };
=======
>>>>>>> e218a7e2
}<|MERGE_RESOLUTION|>--- conflicted
+++ resolved
@@ -5,7 +5,6 @@
   resource = 'DefinedValues';
   expanded = true;
 
-<<<<<<< HEAD
   getFromId = async (id) => {
     const { Cache } = this.context.dataSources;
     const { type } = getIdentifierType(id);
@@ -25,33 +24,14 @@
     return null;
   };
 
-=======
-  getFromId = (id) => {
-    const { Cache } = this.context.dataSources;
-    const request = () => {
-      const type = getIdentifierType(id);
-      return type.query ? this.request().filter(type.query).first() : null;
-    };
-
-    return Cache.request(request, {
-      expiresIn: 60 * 60, // 1 hour cache
-      key: Cache.KEY_TEMPLATES.definedValue`${id}`,
-    });
-  };
-
   // ! Deprecated : please use getFromId instead
->>>>>>> e218a7e2
   getDefinedValueByIdentifier = this.getFromId;
   getByIdentifier = this.getFromId;
 
   getValueById = async (id) => {
     if (id && id !== '') {
       try {
-<<<<<<< HEAD
-        const definedValue = await this.getByIdentifier(id);
-=======
         const definedValue = await this.getFromId(id);
->>>>>>> e218a7e2
 
         return definedValue.value;
       } catch (e) {
@@ -61,7 +41,6 @@
 
     return null;
   };
-<<<<<<< HEAD
 
   getIdFromGuid = async (guid) => {
     const { Cache } = this.context.dataSources;
@@ -79,6 +58,4 @@
       }
     );
   };
-=======
->>>>>>> e218a7e2
 }