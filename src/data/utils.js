--- conflicted
+++ resolved
@@ -18,9 +18,5 @@
 
         return rtn
       })
-<<<<<<< HEAD
     : []
-=======
-    : null
->>>>>>> b2d4804f
 }