--- conflicted
+++ resolved
@@ -16,14 +16,11 @@
 }
 
 const resolver = {
-<<<<<<< HEAD
-=======
     CheckInOption: {
         __resolveType: ({ __typename }) => __typename,
         id: ({ id }, args, context, { parentType }) =>
             createGlobalId(id, parentType.name),
     },
->>>>>>> a5d35f1c
     CheckInableNode: {
         __resolveType: ({ __typename, __type }, args, resolveInfo) =>
             __typename || resolveInfo.schema.getType(__type)
