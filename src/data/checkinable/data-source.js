--- conflicted
+++ resolved
@@ -1,54 +1,13 @@
 import { RESTDataSource } from 'apollo-datasource-rest';
-<<<<<<< HEAD
-import ApollosConfig from '@apollosproject/config';
-import { parseGlobalId } from '@apollosproject/server-core';
-import { first } from 'lodash';
-import moment from 'moment-timezone';
-import { getIdentifierType } from '../utils';
-=======
 import RockApolloDataSource from '@apollosproject/rock-apollo-data-source'
 import ApollosConfig from '@apollosproject/config'
 import { parseGlobalId } from '@apollosproject/server-core'
 import { flatten, get, toNumber } from 'lodash'
 import moment from 'moment-timezone'
 import { getIdentifierType } from '../utils'
->>>>>>> a5d35f1c
 
 const { ROCK, ROCK_CONSTANTS, ROCK_MAPPINGS } = ApollosConfig;
 
-<<<<<<< HEAD
-export default class Checkinable extends RESTDataSource {
-  // In order to trigger a Rock Webhook, we need to just hit the base
-  // rock url without the `/api` appended. For this, we are going to
-  // set the baseUrl to just that. For any other API requests that need
-  // to happen in this datasource, just remember to prefix your request with `/api`
-  get baseURL() {
-    return process.env.ROCK_API;
-  }
-
-  mostRecentCheckIn = async (rockPersonId, rockGroupId) => {
-    if (rockPersonId && rockGroupId) {
-      try {
-        const mostRecent = await this.get(
-          `/Webhooks/Lava.ashx/checkin/latest?personId=${rockPersonId}&groupId=${rockGroupId}`
-        );
-
-        if (mostRecent && mostRecent.DidAttend) {
-          const m = moment.tz(
-            mostRecent.CheckedInDate,
-            ApollosConfig.ROCK.TIMEZONE
-          );
-
-          return m.utc().format();
-        }
-      } catch (e) {
-        console.log(e);
-      }
-    }
-
-    return null;
-  };
-=======
 const sortOptions = ({ startDateTime: a }, { startDateTime: b }) => moment(a).diff(b)
 
 export default class Checkinable extends RockApolloDataSource {
@@ -290,56 +249,34 @@
             try {
                 const base = "https://rock.christfellowship.church"
                 const mostRecent = await this.get(`${base}/Webhooks/Lava.ashx/checkin/latest?personId=${rockPersonId}&groupId=${rockGroupId}`)
->>>>>>> a5d35f1c
-
-  mostRecentCheckInForCurrentPerson = async (rockGroupId) => {
-    if (rockGroupId) {
-      try {
-        const { id } = await this.context.dataSources.Auth.getCurrentPerson();
-
-        return this.mostRecentCheckIn(id, rockGroupId);
-      } catch (e) {
-        console.log('User is not logged in. Skipping check in check');
-      }
-    }
-
-    return null;
-  };
-
-  checkInCurrentUser = async (id) => {
-    const { Group, Workflow, Auth } = this.context.dataSources;
-    const { guid } = await Group.getFromId(id);
-    const currentUser = await Auth.getCurrentPerson();
-
-    try {
-      const workflowResponse = await Workflow.trigger({
-        id: ROCK_MAPPINGS.WORKFLOW_IDS.CHECK_IN,
-        attributes: { personId: currentUser.id, group: guid },
-      });
-
-      if (workflowResponse.status !== 'Failed') {
-        return { id, isCheckedIn: true };
-      }
-    } catch (e) {
-      console.log(e);
-    }
-
-<<<<<<< HEAD
-    return { id, isCheckedIn: false };
-  };
-
-  isCheckedInBySchedule = async ({ scheduleIds, groupId }) => {
-    const { Schedule } = this.context.dataSources;
-    const mostRecentCheckIn = await this.mostRecentCheckInForCurrentPerson(
-      groupId
-    );
-
-    if (mostRecentCheckIn) {
-      return await Schedule.timeIsInSchedules({
-        ids: scheduleIds,
-        time: mostRecentCheckIn,
-      });
-=======
+
+                if (mostRecent && mostRecent.DidAttend) {
+                    const m = moment.tz(mostRecent.CheckedInDate, ApollosConfig.ROCK.TIMEZONE)
+
+                    return m.utc().format()
+                }
+            } catch (e) {
+                console.log(e)
+            }
+        }
+
+        return null
+    }
+
+    mostRecentCheckInForCurrentPerson = async (rockGroupId) => {
+        if (rockGroupId) {
+            try {
+                const { id } = await this.context.dataSources.Auth.getCurrentPerson()
+
+                return this.mostRecentCheckIn(id, rockGroupId)
+            } catch (e) {
+                console.log("User is not logged in. Skipping check in check")
+            }
+        }
+
+        return null
+    }
+
     checkInCurrentUser = async (id, { scheduleIds = [] }) => {
         const { Workflow, Auth } = this.context.dataSources
         const currentUser = await Auth.getCurrentPerson()
@@ -368,84 +305,22 @@
         }
 
         return this.getFromId(id)
->>>>>>> a5d35f1c
-    }
-
-    return false;
-  };
-
-  getByContentItem = async (id) => {
-    const { ContentItem, Flag, Group, Schedule } = this.context.dataSources;
-
-    try {
-      const featureStatus = await Flag.currentUserCanUseFeature('CHECK_IN');
-      if (featureStatus !== 'LIVE') return null;
-    } catch (e) {
-      console.log(e);
-      return null;
-    }
-
-<<<<<<< HEAD
-    // Get the content item from the ID passed in
-    const contentItem = await ContentItem.getFromId(id);
-
-    // Find an attribute that contains the word 'group' and
-    // is also a group type in Rock
-    const { attributes, attributeValues } = contentItem;
-    const groupKey = Object.keys(attributes).find(
-      (key) =>
-        key.toLowerCase().includes('group') &&
-        attributes[key].fieldTypeId === ROCK_CONSTANTS.GROUP
-    );
-    const scheduleKey = Object.keys(attributes).find(
-      (key) =>
-        key.toLowerCase().includes('schedule') &&
-        (attributes[key].fieldTypeId === ROCK_CONSTANTS.SCHEDULES ||
-          attributes[key].fieldTypeId === ROCK_CONSTANTS.SCHEDULE)
-    );
-    if (groupKey && (groupKey !== '') & scheduleKey && scheduleKey !== '') {
-      // The workflow in Rock requires an integer id, so if
-      // the attribute value we get is a guid, we need to get
-      // the id from Rock and cache the value in Redis for later
-      // access.
-      const groupValue = attributeValues[groupKey].value;
-      const scheduleIds = attributeValues[scheduleKey].value;
-
-      if (groupValue && groupValue !== '') {
-        // At this point, we want to check and make sure that we should even
-        // be offering check in. We want want to check if `now` falls within
-        // a time of the schedules on the content item
-        //
-        const showSchedule = await Schedule.timeIsInSchedules({
-          ids: scheduleIds.split(','),
-          time: moment().utc().toISOString(),
-        });
-
-        if (!showSchedule) return null;
-
-        const identifier = getIdentifierType(groupValue);
-
-        switch (identifier.type) {
-          case 'int':
-            return {
-              id: identifier.value,
-              isCheckedIn: await this.isCheckedInBySchedule({
-                groupId: identifier.value,
-                scheduleIds: scheduleIds.split(','),
-              }),
-            };
-          case 'guid':
-            const { id } = await Group.getFromId(identifier.value);
-            return {
-              id,
-              isCheckedIn: await this.isCheckedInBySchedule({
-                groupId: id,
-                scheduleIds: scheduleIds.split(','),
-              }),
-            };
-          default:
-            break;
-=======
+    }
+
+    isCheckedInBySchedule = async ({ scheduleIds, groupId }) => {
+        const { Schedule } = this.context.dataSources;
+        const mostRecentCheckIn = await this.mostRecentCheckInForCurrentPerson(groupId)
+
+        if (mostRecentCheckIn) {
+            return await Schedule.timeIsInSchedules({
+                ids: scheduleIds,
+                time: mostRecentCheckIn
+            })
+        }
+
+        return false
+    }
+
     getByContentItem = async (id) => {
         const { ContentItem, Flag, Group, Schedule } = this.context.dataSources;
 
@@ -516,53 +391,8 @@
                         break;
                 }
             }
->>>>>>> a5d35f1c
-        }
-      }
-    }
-
-    return null;
-  };
-
-  getByIdentifiers = async ({ groupIdentifier, scheduleIdentifiers }) => {
-    const { Group, Schedule } = this.context.dataSources;
-
-    if (groupIdentifier && groupIdentifier !== '') {
-      // At this point, we want to check and make sure that we should even
-      // be offering check in. We want want to check if `now` falls within
-      // a time of the schedules on the content item
-      //
-      const showSchedule = await Schedule.timeIsInSchedules({
-        ids: scheduleIdentifiers,
-        time: moment().utc().toISOString(),
-      });
-      if (!showSchedule) return null;
-
-      const identifier = getIdentifierType(groupIdentifier);
-
-      switch (identifier.type) {
-        case 'int':
-          return {
-            id: identifier.value,
-            isCheckedIn: await this.isCheckedInBySchedule({
-              groupId: identifier.value,
-              scheduleIds: scheduleIdentifier,
-            }),
-          };
-        case 'guid':
-          const { id } = await Group.getFromId(identifier.value);
-          return {
-            id,
-            isCheckedIn: await this.isCheckedInBySchedule({
-              groupId: id,
-              scheduleIds: scheduleIdentifiers,
-            }),
-          };
-        default:
-          break;
-      }
-    }
-
-    return null;
-  };
+        }
+
+        return null
+    }
 }