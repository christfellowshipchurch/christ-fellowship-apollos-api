import { gql } from 'apollo-server';

export default gql`
    type CheckInOption implements Node {
        id: ID!
        startDateTime: String
        isCheckedIn: Boolean
    }

    type CheckInable implements Node {
        id: ID!
        title: String
        message: String
        isCheckedIn: Boolean @cacheControl(maxAge: 10)

        options: [CheckInOption]
    }

    interface CheckInableNode {
        checkin: CheckInable
    }

    extend type EventContentItem implements CheckInableNode {
        checkin: CheckInable
    }

    extend type VolunteerGroup implements CheckInableNode {
        checkin: CheckInable
    }

<<<<<<< HEAD
    interface CheckInableNode {
        checkin: CheckInable
    }

    extend type EventContentItem implements CheckInableNode
    extend type EventContentItem {
=======
    extend type Group implements CheckInableNode {
>>>>>>> a5d35f1c
        checkin: CheckInable
    }

    extend type LiveStream implements CheckInableNode
    extend type LiveStream {
        checkin: CheckInable
    }


    extend type Mutation {
        checkInCurrentUser(id: ID!, optionIds: [ID]): CheckInable
    }
`;<|MERGE_RESOLUTION|>--- conflicted
+++ resolved
@@ -28,24 +28,9 @@
         checkin: CheckInable
     }
 
-<<<<<<< HEAD
-    interface CheckInableNode {
+    extend type Group implements CheckInableNode {
         checkin: CheckInable
     }
-
-    extend type EventContentItem implements CheckInableNode
-    extend type EventContentItem {
-=======
-    extend type Group implements CheckInableNode {
->>>>>>> a5d35f1c
-        checkin: CheckInable
-    }
-
-    extend type LiveStream implements CheckInableNode
-    extend type LiveStream {
-        checkin: CheckInable
-    }
-
 
     extend type Mutation {
         checkInCurrentUser(id: ID!, optionIds: [ID]): CheckInable
