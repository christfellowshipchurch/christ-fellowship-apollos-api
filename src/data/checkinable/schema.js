--- conflicted
+++ resolved
@@ -1,18 +1,17 @@
 import { gql } from 'apollo-server';
 
 export default gql`
-  type CheckInable implements Node {
-    id: ID!
-    title: String
-    message: String
-    isCheckedIn: Boolean @cacheControl(maxAge: 10)
-  }
+    type CheckInable implements Node {
+        id: ID!
+        title: String
+        message: String
+        isCheckedIn: Boolean @cacheControl(maxAge: 10)
+    }
 
-  interface CheckInableNode {
-    checkin: CheckInable
-  }
+    interface CheckInableNode {
+        checkin: CheckInable
+    }
 
-<<<<<<< HEAD
     extend type EventContentItem implements CheckInableNode
     extend type EventContentItem {
         checkin: CheckInable
@@ -22,17 +21,9 @@
     extend type LiveStream {
         checkin: CheckInable
     }
-=======
-  extend type EventContentItem implements CheckInableNode {
-    checkin: CheckInable
-  }
 
-  extend type LiveStream implements CheckInableNode {
-    checkin: CheckInable
-  }
->>>>>>> 9a447e7f
 
-  extend type Mutation {
-    checkInCurrentUser(id: ID!): CheckInable
-  }
+    extend type Mutation {
+        checkInCurrentUser(id: ID!): CheckInable
+    }
 `;