import {
  ActionAlgorithm as coreActionAlgorithm,
  Utils,
} from '@apollosproject/data-connector-rock';
import { get, flattenDeep } from 'lodash';
import moment from 'moment-timezone';
import ApollosConfig from '@apollosproject/config';

const { ROCK_MAPPINGS, ROCK } = ApollosConfig;
const { createImageUrlFromGuid } = Utils;

<<<<<<< HEAD
export default class ActionAlgorithm extends coreActionAlgorithm.dataSource {
=======
export default class ActionAlgorithm extends coreActionAlgorithm {
>>>>>>> 8939132e
  expanded = true;

  /** Base Attrs and Methods from the Core DataSource */
  baseAlgorithms = this.ACTION_ALGORITHMS;

  // Names of Action Algoritms mapping to the functions that create the actions.
<<<<<<< HEAD
  ACTION_ALGORITHMS = Object.entries({
=======
  ACTION_ALGORITHIMS = Object.entries({
>>>>>>> 8939132e
    ...this.baseAlgorithms,
    // We need to make sure `this` refers to the class, not the `ACTION_ALGORITHIMS` object.
    ALL_EVENTS: this.allEventsAlgorithm,
    ALL_LIVE_CONTENT: this.allLiveStreamContentAlgorithm,
    CONTENT_CHANNEL: this.contentChannelAlgorithmWithActionOverride,
    CONTENT_CHILDREN: this.contentChildrenAlgorithm,
    CURRENT_USER: this.currentUserAlgorithm,
    CURRENT_USER_FAMILY: this.currentUserFamilyAlgorithm,
    GLOBAL_CONTENT: this.globalContentAlgorithm,
    MY_GROUPS: this.myGroupsAlgorithm,
    MY_PRAYERS: this.myPrayersAlgorithm,
    MY_VOLUNTEER_GROUPS: this.myVolunteerGroupsAlgorithm,
    PERSONA_FEED: this.personaFeedAlgorithmWithActionOverride,
    ROCK_DYNAMIC_FEED: this.rockDynamicFeed,
    SERMON_CHILDREN: this.sermonChildrenAlgorithm,
    UPCOMING_EVENTS: this.upcomingEventsAlgorithmWithActionOverride,
  }).reduce((accum, [key, value]) => {
    // convenciance code to make sure all methods are bound to the Features dataSource
    // eslint-disable-next-line
    accum[key] = value.bind(this);
    return accum;
  }, {});

  // MARK : - Algorithms
  async allEventsAlgorithm() {
    const { ContentItem } = this.context.dataSources;

    const items = await ContentItem.getEvents();

    return items.map((item, i) => ({
      id: `${item.id}${i}`,
      title: item.title,
      relatedNode: { ...item, __type: ContentItem.resolveType(item) },
      image: ContentItem.getCoverImage(item),
      action: 'READ_CONTENT',
      summary: ContentItem.createSummary(item),
    }));
  }

  async allLiveStreamContentAlgorithm() {
    const { LiveStream } = this.context.dataSources;
    const liveStreams = await LiveStream.getLiveStreams();
    return liveStreams;
  }

  async currentUserAlgorithm() {
    const { Auth } = this.context.dataSources;

    return Auth.getCurrentPerson();
  }

  async currentUserFamilyAlgorithm() {
    // Get the spouse first and then display the children underneath
    const { Person } = this.context.dataSources;
    const family = await Promise.all([
      Person.getSpouseByUser(),
      Person.getChildrenByUser(),
    ]);

    return flattenDeep(family).filter((p) => !!p);
  }

  async contentChannelAlgorithmWithActionOverride({
    action = null,
    contentChannelId,
    limit = null,
  } = {}) {
    const contentChannel = await this.contentChannelAlgorithm({
      contentChannelId,
      limit,
    });

    return !!action ? contentChannel.map((n) => ({ ...n, action })) : contentChannel;
  }

  async contentChildrenAlgorithm({ contentChannelItemId, limit = 10 }) {
    const { ContentItem } = this.context.dataSources;
    const cursor = (
      await ContentItem.getCursorByParentContentItemId(contentChannelItemId)
    ).expand('ContentChannel');
    const items = limit ? await cursor.top(limit).get() : await cursor.get();

    return items.map((item, i) => ({
      id: `${item.id}${i}`,
<<<<<<< HEAD
      title:
        get(item, 'attributeValues.cardTitle.value', '') !== ''
          ? get(item, 'attributeValues.cardTitle.value', item.title)
          : item.title,
=======
      title: item.title,
>>>>>>> 8939132e
      subtitle: ContentItem.createSummary(item),
      relatedNode: { ...item, __type: ContentItem.resolveType(item) },
      image: ContentItem.getCoverImage(item),
      action: 'READ_CONTENT',
      summary: ContentItem.createSummary(item),
    }));
  }

  async globalContentAlgorithm({ index = 0, limit = null } = {}) {
    const contentChannelId = get(ROCK_MAPPINGS, 'ANNOUNCEMENTS_CHANNEL_ID', null);

    if (contentChannelId == null) {
      throw new Error(
        `A Content Channel Id is a required argument for the GLOBAL_CHANNEL ActionList algorithm.
                  Make sure you have a property inside of ROCK_MAPPINGS called ANNOUNCEMENT_CHANNEL_ID in your config.js`
      );
    }

    const { ContentItem } = this.context.dataSources;
    const cursor = ContentItem.byContentChannelId(contentChannelId)
      .expand('ContentChannel')
      .skip(index)
      .orderBy('Order');

    const items = limit ? await cursor.top(limit).get() : await cursor.get();

    return items.map((item, i) => ({
      id: `${item.id}${i}`,
      title: item.title,
      subtitle: get(item, 'contentChannel.name'),
      relatedNode: { ...item, __type: ContentItem.resolveType(item) },
      image: ContentItem.getCoverImage(item),
      action: 'READ_GLOBAL_CONTENT',
    }));
  }
<<<<<<< HEAD

  async myGroupsAlgorithm({ limit = null } = {}) {
    const { Group, Auth, ContentItem } = this.context.dataSources;

    try {
      // Exclude Dream Team
      const groupTypeKeys = Object.keys(Group.groupTypeMap).filter(
        (key) => key !== 'DreamTeam'
      );
      const groupTypeIds = groupTypeKeys.map((key) => Group.groupTypeMap[key]);

      const { id } = await Auth.getCurrentPerson();
      const groups = await Group.getByPerson({ personId: id, groupTypeIds });

      return groups.map((item, i) => {
        const getScheduleFriendlyText = async () => {
          const schedule = await Group.getScheduleFromId(item.scheduleId);

          return schedule.friendlyScheduleText;
        };

        return {
          id: `${item.id}${i}`,
          title: Group.getTitle(item),
          relatedNode: {
            __type: Group.resolveType(item),
            ...item,
          },
          image: ContentItem.getCoverImage(item),
          action: 'READ_GROUP',
          subtitle: getScheduleFriendlyText(),
        };
      });
    } catch (e) {
      console.log('Error getting Groups for current user. User likely not logged in', {
        e,
      });
    }

=======

  async myGroupsAlgorithm({ limit = null } = {}) {
    const { Group, Auth, ContentItem } = this.context.dataSources;

    try {
      const groupTypeIds = await Group.getValidGroupTypeIds();

      const { id } = await Auth.getCurrentPerson();
      const groups = await Group.getByPerson({ personId: id, groupTypeIds });

      return groups.map((item, i) => {
        const getScheduleFriendlyText = async () => {
          const schedule = await Group.getScheduleFromId(item.scheduleId);

          return schedule.friendlyScheduleText;
        };

        return {
          id: `${item.id}${i}`,
          title: Group.getTitle(item),
          relatedNode: {
            __type: Group.resolveType(item),
            ...item,
          },
          image: ContentItem.getCoverImage(item),
          action: 'READ_GROUP',
          subtitle: getScheduleFriendlyText(),
        };
      });
    } catch (e) {
      console.log('Error getting Groups for current user. User likely not logged in', {
        e,
      });
    }

>>>>>>> 8939132e
    return [];
  }

  async myPrayersAlgorithm({ limit = 5 } = {}) {
    const { PrayerRequest, Person } = this.context.dataSources;
    const cursor = await PrayerRequest.byCurrentUser();
    const items = await cursor.top(limit).get();

    return items.map((item, i) => {
      const getProfileImage = async () => {
        const root = await Person.getFromAliasId(item.requestedByPersonAliasId);

        const guid = get(root, 'photo.guid');

        return {
          sources: [
            guid && guid !== ''
              ? { uri: createImageUrlFromGuid(guid) }
              : {
                  uri:
                    'https://cloudfront.christfellowship.church/GetImage.ashx?guid=0ad7f78a-1e6b-46ad-a8be-baa0dbaaba8e',
                },
          ],
        };
      };

      return {
        id: `${item.id}${i}`,
        title: item.text,
        relatedNode: {
          __type: 'PrayerRequest',
          ...item,
        },
        image: getProfileImage(),
        action: 'READ_PRAYER',
        subtitle: moment(item.enteredDateTime).tz(ROCK.TIMEZONE).utc().format(),
      };
    });
  }

  async myVolunteerGroupsAlgorithm({ limit = null } = {}) {
    const { Group, Auth } = this.context.dataSources;

    try {
<<<<<<< HEAD
      const { id } = await Auth.getCurrentPerson();
      const groups = await Group.getByPerson({
        type: 'DreamTeam',
=======
      const groupTypeIds = await Group.getValidVolunteerGroupTypeIds();
      const { id } = await Auth.getCurrentPerson();
      const groups = await Group.getByPerson({
        groupTypeIds,
>>>>>>> 8939132e
        personId: id,
      });

      return groups.map((item, i) => {
        return {
          id: `${item.id}${i}`,
          title: Group.getTitle(item),
          relatedNode: {
            __type: Group.resolveType(item),
            ...item,
          },
          image: null,
          action: 'READ_GROUP',
          subtitle: '',
        };
      });
    } catch (e) {
      console.log('Error getting Groups for current user. User likely not logged in', {
        e,
      });
    }

    return [];
  }

  async personaFeedAlgorithmWithActionOverride({ action = null } = {}) {
    const personaFeed = await this.personaFeedAlgorithm();

    return !!action ? personaFeed.map((n) => ({ ...n, action })) : personaFeed;
  }

<<<<<<< HEAD
  async rockDynamicFeed({ contentChannelId = null }) {
    console.warn(
      'Deprecated: Please use the name "getRockFeedFeatures" instead. You used "rockDynamicFeed"'
    );
    if (!contentChannelId) {
      return [];
    }

    const usePersonas = FEATURE_FLAGS.ROCK_DYNAMIC_FEED_WITH_PERSONAS.status === 'LIVE';
    const { ContentItem, Person } = this.context.dataSources;
    const contentChannelItems = await this.request('ContentChannelItems')
      .filter(`ContentChannelId eq ${contentChannelId}`)
      .andFilter(ContentItem.LIVE_CONTENT())
      .cache({ ttl: 60 })
      .orderBy('Order', 'asc')
      .get();
    let personas = [];

    if (usePersonas) {
      try {
        personas = await Person.getPersonas({
          categoryId: ROCK_MAPPINGS.DATAVIEW_CATEGORIES.PersonaId,
        });
      } catch (e) {
        console.log('Rock Dynamic Feed: Unable to retrieve personas for user.');
      }
    }

    const actions = contentChannelItems.map((item, i) => {
      const action = get(item, 'attributeValues.action.value', '');

      if (!action || action === '' || !item.id) return null;
      const securityDataViews = split(
        get(item, 'attributeValues.securityDataViews.value', ''),
        ','
      ).filter((dv) => !!dv);

      if (securityDataViews.length > 0) {
        const userInSecurityDataViews = personas.filter(({ guid }) =>
          securityDataViews.includes(guid)
        );
        if (userInSecurityDataViews.length === 0) {
          console.log('User does not have access to this item');
          return null;
        }
      }

      return {
        id: `${item.id}${i}`,
        title: item.title,
        subtitle: get(item, 'contentChannel.name'),
        relatedNode: { ...item, __type: ContentItem.resolveType(item) },
        image: ContentItem.getCoverImage(item),
        action: action.includes('Horizontal') ? 'VIEW_CHILDREN' : action,
      };
    });

    return actions.filter((action) => !!action);
  }

=======
>>>>>>> 8939132e
  async upcomingEventsAlgorithmWithActionOverride({
    action = null,
    contentChannelId,
    limit = null,
  } = {}) {
    const events = await this.context.dataSources.ContentItem.getEvents(limit);

    return events.map((event, i) => ({
      id: `${event.id}${i}`,
      title: event.title,
      relatedNode: { ...event, __type: 'EventContentItem' },
      image: event.coverImage,
      action: action || 'READ_EVENT',
    }));
  }
}<|MERGE_RESOLUTION|>--- conflicted
+++ resolved
@@ -9,22 +9,14 @@
 const { ROCK_MAPPINGS, ROCK } = ApollosConfig;
 const { createImageUrlFromGuid } = Utils;
 
-<<<<<<< HEAD
 export default class ActionAlgorithm extends coreActionAlgorithm.dataSource {
-=======
-export default class ActionAlgorithm extends coreActionAlgorithm {
->>>>>>> 8939132e
   expanded = true;
 
   /** Base Attrs and Methods from the Core DataSource */
   baseAlgorithms = this.ACTION_ALGORITHMS;
 
   // Names of Action Algoritms mapping to the functions that create the actions.
-<<<<<<< HEAD
   ACTION_ALGORITHMS = Object.entries({
-=======
-  ACTION_ALGORITHIMS = Object.entries({
->>>>>>> 8939132e
     ...this.baseAlgorithms,
     // We need to make sure `this` refers to the class, not the `ACTION_ALGORITHIMS` object.
     ALL_EVENTS: this.allEventsAlgorithm,
@@ -38,12 +30,12 @@
     MY_PRAYERS: this.myPrayersAlgorithm,
     MY_VOLUNTEER_GROUPS: this.myVolunteerGroupsAlgorithm,
     PERSONA_FEED: this.personaFeedAlgorithmWithActionOverride,
-    ROCK_DYNAMIC_FEED: this.rockDynamicFeed,
     SERMON_CHILDREN: this.sermonChildrenAlgorithm,
     UPCOMING_EVENTS: this.upcomingEventsAlgorithmWithActionOverride,
   }).reduce((accum, [key, value]) => {
-    // convenciance code to make sure all methods are bound to the Features dataSource
+    // convenciance code to make sure all methods are bound to the Action Algorithm dataSource
     // eslint-disable-next-line
+
     accum[key] = value.bind(this);
     return accum;
   }, {});
@@ -109,14 +101,10 @@
 
     return items.map((item, i) => ({
       id: `${item.id}${i}`,
-<<<<<<< HEAD
       title:
         get(item, 'attributeValues.cardTitle.value', '') !== ''
           ? get(item, 'attributeValues.cardTitle.value', item.title)
           : item.title,
-=======
-      title: item.title,
->>>>>>> 8939132e
       subtitle: ContentItem.createSummary(item),
       relatedNode: { ...item, __type: ContentItem.resolveType(item) },
       image: ContentItem.getCoverImage(item),
@@ -152,17 +140,12 @@
       action: 'READ_GLOBAL_CONTENT',
     }));
   }
-<<<<<<< HEAD
 
   async myGroupsAlgorithm({ limit = null } = {}) {
     const { Group, Auth, ContentItem } = this.context.dataSources;
 
     try {
-      // Exclude Dream Team
-      const groupTypeKeys = Object.keys(Group.groupTypeMap).filter(
-        (key) => key !== 'DreamTeam'
-      );
-      const groupTypeIds = groupTypeKeys.map((key) => Group.groupTypeMap[key]);
+      const groupTypeIds = await Group.getValidGroupTypeIds();
 
       const { id } = await Auth.getCurrentPerson();
       const groups = await Group.getByPerson({ personId: id, groupTypeIds });
@@ -192,43 +175,6 @@
       });
     }
 
-=======
-
-  async myGroupsAlgorithm({ limit = null } = {}) {
-    const { Group, Auth, ContentItem } = this.context.dataSources;
-
-    try {
-      const groupTypeIds = await Group.getValidGroupTypeIds();
-
-      const { id } = await Auth.getCurrentPerson();
-      const groups = await Group.getByPerson({ personId: id, groupTypeIds });
-
-      return groups.map((item, i) => {
-        const getScheduleFriendlyText = async () => {
-          const schedule = await Group.getScheduleFromId(item.scheduleId);
-
-          return schedule.friendlyScheduleText;
-        };
-
-        return {
-          id: `${item.id}${i}`,
-          title: Group.getTitle(item),
-          relatedNode: {
-            __type: Group.resolveType(item),
-            ...item,
-          },
-          image: ContentItem.getCoverImage(item),
-          action: 'READ_GROUP',
-          subtitle: getScheduleFriendlyText(),
-        };
-      });
-    } catch (e) {
-      console.log('Error getting Groups for current user. User likely not logged in', {
-        e,
-      });
-    }
-
->>>>>>> 8939132e
     return [];
   }
 
@@ -273,16 +219,10 @@
     const { Group, Auth } = this.context.dataSources;
 
     try {
-<<<<<<< HEAD
-      const { id } = await Auth.getCurrentPerson();
-      const groups = await Group.getByPerson({
-        type: 'DreamTeam',
-=======
       const groupTypeIds = await Group.getValidVolunteerGroupTypeIds();
       const { id } = await Auth.getCurrentPerson();
       const groups = await Group.getByPerson({
         groupTypeIds,
->>>>>>> 8939132e
         personId: id,
       });
 
@@ -314,69 +254,6 @@
     return !!action ? personaFeed.map((n) => ({ ...n, action })) : personaFeed;
   }
 
-<<<<<<< HEAD
-  async rockDynamicFeed({ contentChannelId = null }) {
-    console.warn(
-      'Deprecated: Please use the name "getRockFeedFeatures" instead. You used "rockDynamicFeed"'
-    );
-    if (!contentChannelId) {
-      return [];
-    }
-
-    const usePersonas = FEATURE_FLAGS.ROCK_DYNAMIC_FEED_WITH_PERSONAS.status === 'LIVE';
-    const { ContentItem, Person } = this.context.dataSources;
-    const contentChannelItems = await this.request('ContentChannelItems')
-      .filter(`ContentChannelId eq ${contentChannelId}`)
-      .andFilter(ContentItem.LIVE_CONTENT())
-      .cache({ ttl: 60 })
-      .orderBy('Order', 'asc')
-      .get();
-    let personas = [];
-
-    if (usePersonas) {
-      try {
-        personas = await Person.getPersonas({
-          categoryId: ROCK_MAPPINGS.DATAVIEW_CATEGORIES.PersonaId,
-        });
-      } catch (e) {
-        console.log('Rock Dynamic Feed: Unable to retrieve personas for user.');
-      }
-    }
-
-    const actions = contentChannelItems.map((item, i) => {
-      const action = get(item, 'attributeValues.action.value', '');
-
-      if (!action || action === '' || !item.id) return null;
-      const securityDataViews = split(
-        get(item, 'attributeValues.securityDataViews.value', ''),
-        ','
-      ).filter((dv) => !!dv);
-
-      if (securityDataViews.length > 0) {
-        const userInSecurityDataViews = personas.filter(({ guid }) =>
-          securityDataViews.includes(guid)
-        );
-        if (userInSecurityDataViews.length === 0) {
-          console.log('User does not have access to this item');
-          return null;
-        }
-      }
-
-      return {
-        id: `${item.id}${i}`,
-        title: item.title,
-        subtitle: get(item, 'contentChannel.name'),
-        relatedNode: { ...item, __type: ContentItem.resolveType(item) },
-        image: ContentItem.getCoverImage(item),
-        action: action.includes('Horizontal') ? 'VIEW_CHILDREN' : action,
-      };
-    });
-
-    return actions.filter((action) => !!action);
-  }
-
-=======
->>>>>>> 8939132e
   async upcomingEventsAlgorithmWithActionOverride({
     action = null,
     contentChannelId,
