import { parseRockKeyValuePairs } from '../utils'

describe('ParseRockKeyValuePairs', () => {
    /* Test different use cases for parsing Key Value pairs that get passed from Rock */
    it('parses a key value pair string with no overrides', () => {
        const str = 'firstKey^firstValue|secondKey^secondValue'

        expect(parseRockKeyValuePairs(str)).toMatchSnapshot()
    })

    it('parses a key value pair string with key and value labeling overrides', () => {
        const str = 'firstKey^firstValue|secondKey^secondValue'

        expect(parseRockKeyValuePairs(str, 'keyOverride', 'valueOverride')).toMatchSnapshot()
    })

    it('parses a key value pair string that contains an empty key value pairing', () => {
        const str = 'firstKey^firstValue|^'

        expect(parseRockKeyValuePairs(str, 'keyOverride', 'valueOverride')).toMatchSnapshot()
    })

<<<<<<< HEAD
    it('is passed an empty string for the keyValueStr attribute and returns an empty array', () => {
        expect(parseRockKeyValuePairs('')).toEqual([])
    })

    it('is passed null for the keyValueStr attribute and returns an empty array', () => {
        expect(parseRockKeyValuePairs(null)).toEqual([])
=======
    it('is passed an empty string for the keyValueStr attribute and returns null', () => {
        expect(parseRockKeyValuePairs('')).toEqual(null)
    })

    it('is passed null for the keyValueStr attribute and returns null', () => {
        expect(parseRockKeyValuePairs(null)).toEqual(null)
>>>>>>> b2d4804f
    })
})<|MERGE_RESOLUTION|>--- conflicted
+++ resolved
@@ -19,21 +19,12 @@
 
         expect(parseRockKeyValuePairs(str, 'keyOverride', 'valueOverride')).toMatchSnapshot()
     })
-
-<<<<<<< HEAD
+  
     it('is passed an empty string for the keyValueStr attribute and returns an empty array', () => {
         expect(parseRockKeyValuePairs('')).toEqual([])
     })
 
     it('is passed null for the keyValueStr attribute and returns an empty array', () => {
         expect(parseRockKeyValuePairs(null)).toEqual([])
-=======
-    it('is passed an empty string for the keyValueStr attribute and returns null', () => {
-        expect(parseRockKeyValuePairs('')).toEqual(null)
-    })
-
-    it('is passed null for the keyValueStr attribute and returns null', () => {
-        expect(parseRockKeyValuePairs(null)).toEqual(null)
->>>>>>> b2d4804f
     })
 })