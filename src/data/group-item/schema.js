--- conflicted
+++ resolved
@@ -159,11 +159,9 @@
       groupId: ID!
       input: ContentItemsConnectionInput
     ): ContentItemsConnection
-<<<<<<< HEAD
 
     currentUserGroups(first: Int, after: String): NodeConnection
     currentUserVolunteerGroups(first: Int, after: String): NodeConnection
-=======
     groupSearchOptions: GroupSearchFacetsOptions
     groupSearchFacetsAttributes: [String]
   }
@@ -173,7 +171,6 @@
     day: [String]
     preference: [String]
     subPreference: [String]
->>>>>>> 571f57cd
   }
 
   extend enum InteractionAction {
