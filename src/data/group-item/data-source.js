--- conflicted
+++ resolved
@@ -456,11 +456,11 @@
   getDateTimeFromId = async (id) => {
     if (!id) return null;
 
-    const { Schedule } = this.context.dataSources
+    const { Schedule } = this.context.dataSources;
     const schedule = await Schedule.parseById(id);
 
     if (schedule.nextStart) {
-      const { nextStart } = schedule
+      const { nextStart } = schedule;
       const endOfMeetingDay = moment(nextStart).endOf('day').utc().format();
       const isAfter = moment().isAfter(endOfMeetingDay);
       if (isAfter) {
@@ -470,7 +470,7 @@
 
       return { start: nextStart, end: nextStart };
     }
-    
+
     return { start: null, end: null };
   };
 
@@ -552,21 +552,14 @@
     const channelId = crypto.SHA1(globalId).toString();
 
     const groupMembers = await this.getMembers(root.id);
-<<<<<<< HEAD
-    const members = groupMembers.map((member) => StreamChat.getStreamUserId(member.id));
+    const members = groupMembers
+      ? groupMembers.map((member) => StreamChat.getStreamUserId(member.id))
+      : [];
 
     const groupLeaders = await this.getLeaders(root.id);
-    const leaders = groupLeaders.map((leader) => StreamChat.getStreamUserId(leader.id));
-=======
-    const members = groupMembers
-      ? groupMembers.map(member => StreamChat.getStreamUserId(member.id))
+    const leaders = groupLeaders
+      ? groupLeaders.map((leader) => StreamChat.getStreamUserId(leader.id))
       : [];
-
-    const groupLeaders = await this.getLeaders(root.id);
-    const leaders = groupLeaders 
-      ? groupLeaders.map(leader => StreamChat.getStreamUserId(leader.id))
-      : [];
->>>>>>> d68c073b
 
     // Create any Stream users that might not exist
     // We need to do this before we can create a channel 🙄
