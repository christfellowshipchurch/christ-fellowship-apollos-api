--- conflicted
+++ resolved
@@ -525,7 +525,7 @@
       .get()
 
     const filter = groupResources.map((f) => `(Id ne ${f.targetEntityId})`).join(' and ');
-    
+
     return this.request('/ContentChannelItems')
       .filter(`ContentChannelId eq 79`)
       .andFilter(filter)
@@ -752,12 +752,8 @@
     return {
       id: root.id,
       channelId,
-<<<<<<< HEAD
       channelType: CHANNEL_TYPE,
     }
-=======
-    };
->>>>>>> faa4b58d
   };
 
   resolveType({ groupTypeId, id }) {
