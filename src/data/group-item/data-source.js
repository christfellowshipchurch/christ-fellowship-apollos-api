--- conflicted
+++ resolved
@@ -1,16 +1,11 @@
 import { Group as baseGroup, Utils } from '@apollosproject/data-connector-rock';
 import ApollosConfig from '@apollosproject/config';
-<<<<<<< HEAD
 import {
   createGlobalId,
   createCursor,
   parseCursor
 } from '@apollosproject/server-core';
-import { get, mapValues, isNull, filter, head, chunk, flatten, take } from 'lodash';
-=======
-import { createGlobalId } from '@apollosproject/server-core';
 import { get, mapValues, isNull, filter, head, chunk, flatten, take, difference } from 'lodash';
->>>>>>> 9390298f
 import moment from 'moment';
 import momentTz from 'moment-timezone';
 import crypto from 'crypto-js'
