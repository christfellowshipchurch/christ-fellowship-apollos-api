--- conflicted
+++ resolved
@@ -1163,18 +1163,11 @@
       this.context
     );
 
-<<<<<<< HEAD
     if (error || !data.node) {
-      console.log(`GroupItem.mapItemForIndex() Error indexing groupId ${groupId}: `, error);
-      return undefined;
-=======
-    if (error) {
       console.log(
         `GroupItem.mapItemForIndex() Error indexing groupId ${groupId}: `,
         error
       );
-      return null;
->>>>>>> 1fbdde75
     }
 
     const {
