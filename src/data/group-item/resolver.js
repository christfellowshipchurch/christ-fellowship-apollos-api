import ApollosConfig from '@apollosproject/config';
import { Group as baseGroup } from '@apollosproject/data-connector-rock';
import {
  resolverMerge,
  parseGlobalId,
  createGlobalId,
<<<<<<< HEAD
  withEdgePagination,
=======
>>>>>>> 571f57cd
} from '@apollosproject/server-core';
import { get } from 'lodash';

const defaultResolvers = {
  id: ({ id }, args, context, { parentType }) => createGlobalId(id, parentType.name),
  title: (root, args, { dataSources }) => dataSources.GroupItem.getTitle(root),
  summary: ({ description }, args, { dataSources }) => description,
  groupType: ({ attributeValues }, args, { dataSources }) =>
    get(attributeValues, 'preference.valueFormatted'),
  groupResources: (root, args, { dataSources }) =>
    dataSources.GroupItem.getGroupResources(root),
  resources: ({ id }, args, { dataSources }) => dataSources.GroupItem.getResources(id),
  coverImage: (root, args, { dataSources: { ContentItem } }) =>
    ContentItem.getCoverImage(root),
  avatars: ({ id }, args, { dataSources }) => dataSources.GroupItem.getAvatars(id),
  members: ({ id }, args, { dataSources }) => dataSources.GroupItem.getMembers(id),
  leaders: ({ id }, args, { dataSources }) => dataSources.GroupItem.getLeaders(id),
  people: async ({ id }, args, { dataSources: { GroupItem } }) =>
    GroupItem.paginateMembersById({
      ...args,
      id,
    }),
  chatChannelId: (root, args, { dataSources }) => null, // Deprecated
  streamChatChannel: async (root, args, { dataSources }) =>
    dataSources.GroupItem.getStreamChatChannel(root),
};

const resolver = {
  GroupItem: {
    __resolveType: (root, { dataSources: { Group } }) => Group.resolveType(root),
  },
  Group: {
    ...defaultResolvers,
    schedule: ({ scheduleId }, args, { dataSources }) =>
      dataSources.GroupItem.getScheduleFromId(scheduleId),
    phoneNumbers: ({ id }, args, { dataSources }) => {
      return dataSources.GroupItem.groupPhoneNumbers(id);
    },
    dateTime: ({ scheduleId }, args, { dataSources }) =>
      dataSources.GroupItem.getDateTimeFromId(scheduleId),
    videoCall: (root, args, { dataSources }) =>
      dataSources.GroupItem.getGroupVideoCallParams(root),
    parentVideoCall: (root, args, { dataSources }) =>
      dataSources.GroupItem.getGroupParentVideoCallParams(root),
    allowMessages: (root, args, { dataSources }) =>
      dataSources.GroupItem.allowMessages(root),
    checkin: ({ id }, args, { dataSources: { CheckInable } }) =>
      CheckInable.getFromId(id),
    campus: ({ campusId }, args, { dataSources }) =>
      dataSources.Campus.getFromId(campusId),
    preference: (root, args, { dataSources }) =>
      dataSources.GroupItem.getPreference(root),
    subPreference: (root, args, { dataSources }) =>
      dataSources.GroupItem.getSubPreference(root),
  },
  VolunteerGroup: {
    ...defaultResolvers,
    id: ({ id }, args, context, { parentType }) => createGlobalId(id, parentType.name),
    checkin: ({ id }, args, { dataSources: { CheckInable } }) =>
      CheckInable.getFromId(id),
  },
  Mutation: {
    addMemberAttendance: async (root, { id }, { dataSources }) => {
      const globalId = parseGlobalId(id);
      try {
        return dataSources.Group.addMemberAttendance(globalId.id);
      } catch (e) {
        console.log({ e });
      }

      return null;
    },
    updateGroupCoverImage: async (root, { imageId, groupId }, { dataSources }) => {
      try {
        return dataSources.GroupItem.updateCoverImage({
          groupId,
          imageId,
        });
      } catch (e) {
        console.log({ e });
      }

      return null;
    },
    updateGroupResourceUrl: async (
      root,
      { groupId, relatedNodeId, title, url },
      { dataSources }
    ) => {
      try {
        if (relatedNodeId) {
          return dataSources.GroupItem.updateResource({
            groupId,
            relatedNodeId,
            title,
            url,
          });
        } else {
          return dataSources.GroupItem.addResource({ groupId, title, url });
        }
      } catch (e) {
        console.log({ e });
      }

      return null;
    },
    updateGroupResourceContentItem: async (
      root,
      { groupId, relatedNodeId, contentItemId },
      { dataSources }
    ) => {
      try {
        if (relatedNodeId) {
          return dataSources.GroupItem.updateResource({
            groupId,
            relatedNodeId,
            contentItemId,
          });
        } else {
          return dataSources.GroupItem.addResource({
            groupId,
            contentItemId,
          });
        }
      } catch (e) {
        console.log({ e });
      }

      return null;
    },
    removeGroupResource: async (root, { groupId, relatedNodeId }, { dataSources }) => {
      try {
        return dataSources.GroupItem.removeResource({ groupId, relatedNodeId });
      } catch (e) {
        console.log({ e });
      }
    },
    indexGroup: async (root, { id, key, action }, { dataSources }) => {
      const validInput = Boolean(
        id && action && key === ApollosConfig.ROCK.APOLLOS_SECRET
      );

      if (!validInput) {
        return `Failed to update | id: ${id} | action: ${action}`;
      }

      switch (action) {
        case 'delete':
          // TODO
          // dataSources.GroupItem.deleteIndexGroup(id);
          return `⚠️ Action 'delete' not implemented | id: ${id} | action: ${action}`;
        case "update":
          await dataSources.GroupItem.updateIndexGroup(id);
          return `Successfully updated | id: ${id} | action: ${action}`;
        default:
          return `Unhandled INDEX_ACTION`;
      }
    },
    indexAllGroups: async (root, { id, key, action }, { dataSources }) => {
      const validInput = Boolean(action && key === ApollosConfig.ROCK.APOLLOS_SECRET);

      if (!validInput) {
        return `Failed to update | action: ${action}`;
      }

      switch (action) {
        case "update":
          await dataSources.GroupItem.updateIndexAllGroups();
          return `Successfully updated | action: ${action}`;
        default:
          return `Unhandled INDEX_ACTION`;
      }
    },
    contactGroupLeader: async (root, { groupId }, { dataSources }) => {
      try {
        return dataSources.GroupItem.contactLeader({ groupId });
      } catch (e) {
        console.log({ e });
      }
    },
  },
  Query: {
    groupCoverImages: async (root, args, { dataSources }) =>
      dataSources.GroupItem.getCoverImages(),
    groupResourceOptions: async (root, { groupId, input }, { dataSources }) => {
      const { id } = parseGlobalId(groupId);
      return dataSources.ContentItem.paginate({
        cursor: await dataSources.GroupItem.getResourceOptions(id),
        args: input,
      });
    },
<<<<<<< HEAD
=======
    searchGroups: async (root, args, { dataSources }) =>
      dataSources.GroupItem.searchGroups(args),
    groupSearchOptions: async (root, args, { dataSources }) =>
      dataSources.GroupItem.getGroupSearchOptions(),
    groupSearchFacetsAttributes: async (root, args, { dataSources }) =>
      dataSources.GroupItem.getGroupSearchFacetsAttributes(),
>>>>>>> 571f57cd
  },
};

export default resolverMerge(resolver, baseGroup);<|MERGE_RESOLUTION|>--- conflicted
+++ resolved
@@ -4,10 +4,7 @@
   resolverMerge,
   parseGlobalId,
   createGlobalId,
-<<<<<<< HEAD
   withEdgePagination,
-=======
->>>>>>> 571f57cd
 } from '@apollosproject/server-core';
 import { get } from 'lodash';
 
@@ -159,7 +156,7 @@
           // TODO
           // dataSources.GroupItem.deleteIndexGroup(id);
           return `⚠️ Action 'delete' not implemented | id: ${id} | action: ${action}`;
-        case "update":
+        case 'update':
           await dataSources.GroupItem.updateIndexGroup(id);
           return `Successfully updated | id: ${id} | action: ${action}`;
         default:
@@ -174,7 +171,7 @@
       }
 
       switch (action) {
-        case "update":
+        case 'update':
           await dataSources.GroupItem.updateIndexAllGroups();
           return `Successfully updated | action: ${action}`;
         default:
@@ -199,15 +196,12 @@
         args: input,
       });
     },
-<<<<<<< HEAD
-=======
     searchGroups: async (root, args, { dataSources }) =>
       dataSources.GroupItem.searchGroups(args),
     groupSearchOptions: async (root, args, { dataSources }) =>
       dataSources.GroupItem.getGroupSearchOptions(),
     groupSearchFacetsAttributes: async (root, args, { dataSources }) =>
       dataSources.GroupItem.getGroupSearchFacetsAttributes(),
->>>>>>> 571f57cd
   },
 };
 
