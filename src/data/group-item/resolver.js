--- conflicted
+++ resolved
@@ -154,7 +154,6 @@
           // TODO
           // dataSources.GroupItem.deleteIndexGroup(id);
           return `⚠️ Action 'delete' not implemented | id: ${id} | action: ${action}`;
-<<<<<<< HEAD
         case "update":
           await dataSources.GroupItem.updateIndexGroup(id);
           return `Successfully updated | id: ${id} | action: ${action}`;
@@ -175,11 +174,6 @@
           return `Successfully updated | action: ${action}`;
         default:
           return `Unhandled INDEX_ACTION`;
-=======
-        case 'update':
-        default:
-          await dataSources.GroupItem.updateIndexGroup(id);
-          return `Successfully updated | id: ${id} | action: ${action}`;
       }
     },
     contactGroupLeader: async (root, { groupId }, { dataSources }) => {
@@ -187,7 +181,6 @@
         return dataSources.GroupItem.contactLeader({ groupId });
       } catch (e) {
         console.log({ e });
->>>>>>> 1fbdde75
       }
     },
   },
