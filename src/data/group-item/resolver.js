--- conflicted
+++ resolved
@@ -1,17 +1,11 @@
-import { AuthenticationError } from 'apollo-server';
 import ApollosConfig from '@apollosproject/config';
 import { Group as baseGroup } from '@apollosproject/data-connector-rock';
 import {
   resolverMerge,
   parseGlobalId,
   createGlobalId,
-  withEdgePagination,
 } from '@apollosproject/server-core';
-<<<<<<< HEAD
 import { get } from 'lodash';
-=======
-import { isWithinInterval, parseISO } from 'date-fns';
->>>>>>> e63f39af
 
 const defaultResolvers = {
   id: ({ id }, args, context, { parentType }) => createGlobalId(id, parentType.name),
