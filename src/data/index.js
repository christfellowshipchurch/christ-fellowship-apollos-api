--- conflicted
+++ resolved
@@ -28,90 +28,47 @@
   BinaryFiles,
   // Features,
   // Event,
-<<<<<<< HEAD
+  // PrayerRequest
 } from '@apollosproject/data-connector-rock';
 import * as Theme from './theme';
-=======
-  // PrayerRequest
-} from '@apollosproject/data-connector-rock'
-import * as Theme from './theme'
->>>>>>> 59ad08ad
 
 // This module is used to attach Rock User updating to the OneSignal module.
 // This module includes a Resolver that overides a resolver defined in `OneSignal`
 import * as OneSignalWithRock from './oneSignalWithRock';
 
-<<<<<<< HEAD
+import * as AdditionalEndpoint from './additional-endpoints';
+import * as Address from './address';
 import * as Auth from './auth';
 import * as Browse from './browse';
 import * as Cache from './redis-cache';
+import * as Campus from './campus';
+import * as CheckInable from './checkinable';
 import * as ContentChannel from './content-channel';
 import * as ContentItem from './content-item';
-import * as LiveStream from './live-stream';
-import * as Search from './search';
-import * as CheckInable from './checkinable';
-
-// Localized Modules
-import * as WebsitePagesContentItem from './website-pages-content-item';
-import * as WebsiteContentItem from './website-content-item';
-import * as WebsiteHtmlContentItem from './website-html-content-item';
-import * as WebsiteGroupContentItem from './website-group-content-item';
-import * as WebsiteNavigation from './website-navigation';
-import * as WebsiteFeature from './website-feature';
-
 import * as DefinedValue from './defined-value';
 import * as DefinedValueList from './defined-value-list';
-
+import * as Event from './events';
+import * as Feature from './features';
+import * as Flag from './flag';
+import * as Group from './group';
+import * as LiveStream from './live-stream';
+import * as MatrixItem from './matrix-item';
+import * as Message from './message';
+import * as Metadata from './metadata';
+import * as PageBuilder from './page-builder';
+import * as Person from './people';
+import * as PhoneNumber from './phone-number';
+import * as PrayerRequest from './prayer-request';
+import * as Schedule from './schedule';
+import * as Search from './search';
 import * as TwilioNotify from './twilio-notify';
-import * as Campus from './campus';
-import * as Person from './people';
-import * as Group from './groups';
-
-import * as PhoneNumber from './phone-number';
-import * as Address from './address';
+import * as WebsiteContentItem from './website-content-item';
+import * as WebsiteFeature from './website-feature';
+import * as WebsiteGroupContentItem from './website-group-content-item';
+import * as WebsiteHtmlContentItem from './website-html-content-item';
+import * as WebsiteNavigation from './website-navigation';
+import * as WebsitePagesContentItem from './website-pages-content-item';
 import * as Workflow from './workflow';
-import * as Schedule from './schedule';
-import * as Feature from './features';
-import * as Event from './events';
-
-import * as Metadata from './metadata';
-import * as AdditionalEndpoint from './additional-endpoints';
-import * as Flag from './flag';
-=======
-import * as AdditionalEndpoint from './additional-endpoints'
-import * as Address from './address'
-import * as Auth from './auth'
-import * as Browse from './browse'
-import * as Cache from './redis-cache';
-import * as Campus from './campus'
-import * as CheckInable from './checkinable'
-import * as ContentChannel from './content-channel'
-import * as ContentItem from './content-item'
-import * as DefinedValue from './defined-value'
-import * as DefinedValueList from './defined-value-list'
-import * as Event from './events'
-import * as Feature from './features'
-import * as Flag from './flag'
-import * as Group from './group'
-import * as LiveStream from './live-stream'
-import * as MatrixItem from './matrix-item'
-import * as Message from './message'
-import * as Metadata from './metadata'
-import * as PageBuilder from './page-builder'
-import * as Person from './people'
-import * as PhoneNumber from './phone-number'
-import * as PrayerRequest from './prayer-request'
-import * as Schedule from './schedule'
-import * as Search from './search'
-import * as TwilioNotify from './twilio-notify'
-import * as WebsiteContentItem from './website-content-item'
-import * as WebsiteFeature from './website-feature'
-import * as WebsiteGroupContentItem from './website-group-content-item'
-import * as WebsiteHtmlContentItem from './website-html-content-item'
-import * as WebsiteNavigation from './website-navigation'
-import * as WebsitePagesContentItem from './website-pages-content-item'
-import * as Workflow from './workflow'
->>>>>>> 59ad08ad
 
 const data = {
   AdditionalEndpoint,
@@ -153,69 +110,26 @@
   Sharable,
   Sms: TwilioNotify,
   Template,
-<<<<<<< HEAD
-  Campus,
-  Group,
-  BinaryFiles,
-  Feature,
+  Theme,
   TwilioNotify,
-  Event,
-
-  // Local Types
-  DefinedValue,
-  DefinedValueList,
-  PhoneNumber,
-  Address,
-  Workflow,
-  Schedule,
-  Flag,
-  CheckInable,
-
-  // Local Content Items
+  WebsiteContentItem: {
+    dataSource: WebsiteContentItem.dataSource,
+  },
+  WebsiteFeature: {
+    dataSource: WebsiteFeature.dataSource,
+  },
+  WebsiteGroupContentItem: {
+    dataSource: WebsiteGroupContentItem.dataSource,
+  },
+  WebsiteHtmlContentItem: {
+    dataSource: WebsiteHtmlContentItem.dataSource,
+  },
   WebsiteNavigation,
   WebsitePagesContentItem: {
     dataSource: WebsitePagesContentItem.dataSource,
   },
-=======
-  Theme,
-  TwilioNotify,
->>>>>>> 59ad08ad
-  WebsiteContentItem: {
-    dataSource: WebsiteContentItem.dataSource,
-  },
-<<<<<<< HEAD
-  WebsiteHtmlContentItem: {
-    dataSource: WebsiteHtmlContentItem.dataSource,
-=======
-  WebsiteFeature: {
-    dataSource: WebsiteFeature.dataSource
->>>>>>> 59ad08ad
-  },
-  WebsiteGroupContentItem: {
-    dataSource: WebsiteGroupContentItem.dataSource,
-  },
-<<<<<<< HEAD
-  WebsiteFeature: {
-    dataSource: WebsiteFeature.dataSource,
-  },
-
-  Browse,
-  Cache,
-
-  AdditionalEndpoint,
-  Metadata,
+  Workflow,
 };
-=======
-  WebsiteHtmlContentItem: {
-    dataSource: WebsiteHtmlContentItem.dataSource
-  },
-  WebsiteNavigation,
-  WebsitePagesContentItem: {
-    dataSource: WebsitePagesContentItem.dataSource
-  },
-  Workflow,
-}
->>>>>>> 59ad08ad
 
 const {
   dataSources,
