--- conflicted
+++ resolved
@@ -59,14 +59,6 @@
       // if (!guid) return null;
 
       return {
-<<<<<<< HEAD
-        uri: rockImageUrl(isEmpty(guid) ? '0ad7f78a-1e6b-46ad-a8be-baa0dbaaba8e' : guid, {
-          h: 150,
-          w: 150,
-          format: 'jpg',
-          quality: 70,
-        }),
-=======
         uri: rockImageUrl(
           !isEmpty(guid) ? guid : '0ad7f78a-1e6b-46ad-a8be-baa0dbaaba8e',
           {
@@ -76,7 +68,6 @@
             quality: 70,
           }
         ),
->>>>>>> 8939132e
       };
     },
     salvationDate: enforceCurrentUser(({ id }, args, { dataSources }) =>
