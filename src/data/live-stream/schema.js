import gql from 'graphql-tag';

/**
 * Copies the LiveStream schema from @apollos/data-schema-1.5.0
 */
export default gql`
<<<<<<< HEAD
    interface LiveNode {
        liveStream: LiveStream
    }

    extend type EventContentItem implements LiveNode
    extend type EventContentItem {
        liveStream: LiveStream
    }

    type LiveStream implements Node {
        id: ID!
        isLive: Boolean @cacheControl(maxAge: 10)
        eventStartTime: String
        eventEndTime: String
        media: VideoMedia
        webViewUrl: String
        contentItem: ContentItem @cacheControl(maxAge: 10) 
            @deprecated(reason: "LiveStreams are not limited to ContentItems. Please use 'relatedNode' instead.")

        relatedNode: Node

        chatChannelId: String
    }

    extend type WeekendContentItem {
        liveStream: LiveStream
    }

    type FloatLeftLiveStream {
        start: String
        isLive: Boolean
        coverImage: ImageMedia
        media: VideoMedia
        title: String
    }

    extend type Query {
        floatLeftLiveStream: LiveStream
        floatLeftEmptyLiveStream: LiveStream

        liveStream: LiveStream
            @deprecated(reason: "Use liveStreams, there may be multiple.")
        liveStreams: [LiveStream] @cacheControl(maxAge: 10)
    }
`
=======
  interface LiveNode {
    liveStream: LiveStream
  }

  extend type EventContentItem implements LiveNode {
    liveStream: LiveStream
  }

  type LiveStream implements Node {
    id: ID!
    isLive: Boolean @cacheControl(maxAge: 10)
    eventStartTime: String
    eventEndTime: String
    media: VideoMedia
    webViewUrl: String
    contentItem: ContentItem
    @cacheControl(maxAge: 10)
    @deprecated(
      reason: "LiveStreams are not limited to ContentItems. Please use 'relatedNode' instead."
    )

    relatedNode: Node
  }

  extend type WeekendContentItem {
    liveStream: LiveStream
  }

  type FloatLeftLiveStream {
    start: String
    isLive: Boolean
    coverImage: ImageMedia
    media: VideoMedia
    title: String
  }

  extend type Query {
    floatLeftLiveStream: LiveStream
    floatLeftEmptyLiveStream: LiveStream

    liveStream: LiveStream
    @deprecated(reason: "Use liveStreams, there may be multiple.")
    liveStreams: [LiveStream] @cacheControl(maxAge: 10)
  }
`;
>>>>>>> 9a447e7f
<|MERGE_RESOLUTION|>--- conflicted
+++ resolved
@@ -4,7 +4,6 @@
  * Copies the LiveStream schema from @apollos/data-schema-1.5.0
  */
 export default gql`
-<<<<<<< HEAD
     interface LiveNode {
         liveStream: LiveStream
     }
@@ -49,51 +48,4 @@
             @deprecated(reason: "Use liveStreams, there may be multiple.")
         liveStreams: [LiveStream] @cacheControl(maxAge: 10)
     }
-`
-=======
-  interface LiveNode {
-    liveStream: LiveStream
-  }
-
-  extend type EventContentItem implements LiveNode {
-    liveStream: LiveStream
-  }
-
-  type LiveStream implements Node {
-    id: ID!
-    isLive: Boolean @cacheControl(maxAge: 10)
-    eventStartTime: String
-    eventEndTime: String
-    media: VideoMedia
-    webViewUrl: String
-    contentItem: ContentItem
-    @cacheControl(maxAge: 10)
-    @deprecated(
-      reason: "LiveStreams are not limited to ContentItems. Please use 'relatedNode' instead."
-    )
-
-    relatedNode: Node
-  }
-
-  extend type WeekendContentItem {
-    liveStream: LiveStream
-  }
-
-  type FloatLeftLiveStream {
-    start: String
-    isLive: Boolean
-    coverImage: ImageMedia
-    media: VideoMedia
-    title: String
-  }
-
-  extend type Query {
-    floatLeftLiveStream: LiveStream
-    floatLeftEmptyLiveStream: LiveStream
-
-    liveStream: LiveStream
-    @deprecated(reason: "Use liveStreams, there may be multiple.")
-    liveStreams: [LiveStream] @cacheControl(maxAge: 10)
-  }
-`;
->>>>>>> 9a447e7f
+`