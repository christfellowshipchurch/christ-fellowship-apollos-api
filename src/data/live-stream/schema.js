<<<<<<< HEAD
=======
import { liveSchema } from '@apollosproject/data-schema';
>>>>>>> a5d35f1c
import gql from 'graphql-tag';

/**
 * Copies the LiveStream schema from @apollos/data-schema-1.5.0
 */
export default gql`
<<<<<<< HEAD
    interface LiveNode {
        liveStream: LiveStream
    }

    extend type EventContentItem implements LiveNode
    extend type EventContentItem {
        liveStream: LiveStream
    }

    type LiveStream implements Node {
        id: ID!
        isLive: Boolean @cacheControl(maxAge: 10)
        eventStartTime: String
        eventEndTime: String
        media: VideoMedia
        webViewUrl: String
        contentItem: ContentItem @cacheControl(maxAge: 10) 
            @deprecated(reason: "LiveStreams are not limited to ContentItems. Please use 'relatedNode' instead.")

        relatedNode: Node

        chatChannelId: String
    }

    extend type WeekendContentItem {
        liveStream: LiveStream
    }
=======
  ${liveSchema}
>>>>>>> a5d35f1c

  extend type LiveStream {
    chatChannelId: String
  }

<<<<<<< HEAD
    extend type Query {
        floatLeftLiveStream: LiveStream
        floatLeftEmptyLiveStream: LiveStream

        liveStream: LiveStream
            @deprecated(reason: "Use liveStreams, there may be multiple.")
        liveStreams: [LiveStream] @cacheControl(maxAge: 10)
    }
`
=======
  type FloatLeftLiveStream {
    start: String
    isLive: Boolean
    coverImage: ImageMedia
    media: VideoMedia
    title: String
  }

  extend type Query {
    floatLeftLiveStream: LiveStream
    floatLeftEmptyLiveStream: LiveStream
  }

  extend enum InteractionAction {
    LIVESTREAM_JOINED
    LIVESTREAM_CLOSED
  }
`;
>>>>>>> a5d35f1c
<|MERGE_RESOLUTION|>--- conflicted
+++ resolved
@@ -1,14 +1,9 @@
-<<<<<<< HEAD
-=======
-import { liveSchema } from '@apollosproject/data-schema';
->>>>>>> a5d35f1c
 import gql from 'graphql-tag';
 
 /**
  * Copies the LiveStream schema from @apollos/data-schema-1.5.0
  */
 export default gql`
-<<<<<<< HEAD
     interface LiveNode {
         liveStream: LiveStream
     }
@@ -36,26 +31,8 @@
     extend type WeekendContentItem {
         liveStream: LiveStream
     }
-=======
-  ${liveSchema}
->>>>>>> a5d35f1c
-
-  extend type LiveStream {
-    chatChannelId: String
-  }
-
-<<<<<<< HEAD
-    extend type Query {
-        floatLeftLiveStream: LiveStream
-        floatLeftEmptyLiveStream: LiveStream
-
-        liveStream: LiveStream
-            @deprecated(reason: "Use liveStreams, there may be multiple.")
-        liveStreams: [LiveStream] @cacheControl(maxAge: 10)
-    }
-`
-=======
-  type FloatLeftLiveStream {
+  
+type FloatLeftLiveStream {
     start: String
     isLive: Boolean
     coverImage: ImageMedia
@@ -64,13 +41,18 @@
   }
 
   extend type Query {
-    floatLeftLiveStream: LiveStream
-    floatLeftEmptyLiveStream: LiveStream
-  }
+        floatLeftLiveStream: LiveStream
+        floatLeftEmptyLiveStream: LiveStream
+
+        liveStream: LiveStream
+            @deprecated(reason: "Use liveStreams, there may be multiple.")
+        liveStreams: [LiveStream] @cacheControl(maxAge: 10)
+        floatLeftLiveStream: LiveStream
+        floatLeftEmptyLiveStream: LiveStream
+    }
 
   extend enum InteractionAction {
     LIVESTREAM_JOINED
     LIVESTREAM_CLOSED
   }
-`;
->>>>>>> a5d35f1c
+`;