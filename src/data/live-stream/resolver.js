--- conflicted
+++ resolved
@@ -1,14 +1,7 @@
-<<<<<<< HEAD
 import { resolverMerge, createGlobalId } from '@apollosproject/server-core'
 import * as coreLiveStream from '@apollosproject/data-connector-church-online'
 import moment from 'moment'
 import { get } from 'lodash'
-=======
-import { resolverMerge, createGlobalId } from '@apollosproject/server-core';
-import * as coreLiveStream from '@apollosproject/data-connector-church-online';
-import { get } from 'lodash';
-import moment from 'moment';
->>>>>>> 44ff499a
 
 const resolver = {
   LiveNode: {
