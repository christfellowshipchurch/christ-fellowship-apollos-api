import { dataSource as matrixItemDataSource } from '../matrix-item';
import moment, { tz } from 'moment-timezone';
import ApollosConfig from '@apollosproject/config';
import { createGlobalId } from '@apollosproject/server-core';
import { split, filter, get, find, flatten, flattenDeep, uniqBy, first } from 'lodash';

import { getIdentifierType } from '../utils';
import WeekendServices from './weekend-services';

const { ROCK_MAPPINGS, ROCK } = ApollosConfig;
const { TIMEZONE } = ROCK;

export default class LiveStream extends matrixItemDataSource {
  get baseURL() {
    return ApollosConfig.CHURCH_ONLINE.URL;
  }

  get mediaUrls() {
    return ApollosConfig.CHURCH_ONLINE.MEDIA_URLS;
  }

  get webViewUrl() {
    return ApollosConfig.CHURCH_ONLINE.WEB_VIEW_URL;
  }

  getFromId = (id) => {
    const decoded = JSON.parse(id);

    return this.request()
      .filter(`Id eq ${decoded.id}`)
      .transform((result) =>
        result.map((node, i) => ({
          ...node,
          eventStartTime: decoded.eventStartTime,
          eventEndTime: decoded.eventEndTime,
        }))
      )
      .first();
  };

  getRelatedNodeFromId = async (id) => {
    const { Cache } = this.context.dataSources;
    const cachedKey = `liveStream-relatedNode-${id}`;
    const cachedValue = await Cache.get({
      key: cachedKey,
    });

    if (cachedValue) {
      return cachedValue;
    }

    const attributeMatrixItem = await this.request(`/AttributeMatrixItems`)
      .expand('AttributeMatrix')
      .filter(`Id eq ${id}`)
      .select(`AttributeMatrix/Guid`)
      .first();
    const { attributeMatrix } = attributeMatrixItem;

    if (attributeMatrix) {
      const attributeValue = await this.request('/AttributeValues')
        .expand('Attribute')
        .filter(`Value eq '${attributeMatrix.guid}'`)
        .andFilter(`(Attribute/EntityTypeId eq 208)`) // append for specific EntityTypes that are supported
        .select('EntityId, Attribute/EntityTypeId')
        .first();

      if (attributeValue) {
        const { ContentItem } = this.context.dataSources;
        const { entityId, attribute } = attributeValue;
        const { entityTypeId } = attribute;

        switch (entityTypeId) {
          case 208: // Entity Type Id for Content Item
            const contentItem = await ContentItem.getFromId(entityId);

            const resolvedType = ContentItem.resolveType(contentItem);
            const globalId = createGlobalId(entityId, resolvedType);

            const finalObject = { ...contentItem, globalId };

            if (contentItem != null) {
              await Cache.set({
                key: cachedKey,
                data: finalObject,
                expiresIn: 60 * 60, // 1 hour cache
              });
            }

            return finalObject;
          default:
            return null;
        }
      }
    }

    return null;
  };

  async getLiveStream() {
    const stream = await this.get('events/current');
    return {
      isLive: get(stream, 'response.item.isLive', false),
      eventStartTime: get(stream, 'response.item.eventStartTime'),
      media: () =>
        this.mediaUrls.length
          ? {
              sources: this.mediaUrls.map((uri) => ({
                uri,
              })),
            }
          : null,
      webViewUrl: this.webViewUrl,
    };
  }

  async getStreamChatChannel(root) {
    console.log('[rkd] getStreamChatChannel:', getStreamChatChannel);
    // TODO : break up this logic and move it to the StreamChat DataSource
    const { Auth, StreamChat, Flag } = this.context.dataSources;
    const featureFlagStatus = await Flag.currentUserCanUseFeature('LIVE_STREAM_CHAT');

    if (featureFlagStatus !== 'LIVE') {
      return null;
    }

    const resolvedType = this.resolveType(root);
    console.log('[rkd] resolvedType:', resolvedType);
    const globalId = createGlobalId(root.id, resolvedType);
    const channelId = crypto.SHA1(globalId).toString();
    return {
      id: root.id,
      channelId,
      channelType: CHANNEL_TYPE,
    }
};

  async getLiveStreamContentItems() {
    const { Cache } = this.context.dataSources;
    const cachedKey = `${process.env.CONTENT}_liveStreamContentItems`;
    const cachedValue = await Cache.get({
      key: cachedKey,
    });

    if (cachedValue) {
      return cachedValue;
    }

    // Get Events
    const { ContentItem, Schedule } = this.context.dataSources;
    const eventContentItems = await ContentItem.getEvents();

    // Filter events that don't have a Live Stream url
    const liveStreamContentItems = filter(eventContentItems, (event) => {
      const uri = get(event, 'attributeValues.liveStreamUri.value', '');

      return uri && uri !== '' && uri.startsWith('http');
    });

    // Add the nextOccurrence to the Rock Object to make
    // it easier to access this data in the return object
    const liveStreamContentItemsWithNextOccurrences = await Promise.all(
      liveStreamContentItems.map(async (contentItem) => {
        const schedules = split(
          get(contentItem, 'attributeValues.schedules.value', ''),
          ','
        );
        const nextOccurrences = await Schedule.getOccurrencesFromIds(schedules);

        return {
          ...contentItem,
          nextOccurrences: nextOccurrences.filter((o) => !!o),
        };
      })
    );

<<<<<<< HEAD
    // if (liveStreamContentItemsWithNextOccurrences != null) {
    //   Cache.set({
    //     key: cachedKey,
    //     data: liveStreamContentItemsWithNextOccurrences,
    //     expiresIn: 60 // one minute cache
    //   });
    // }
=======
    if (liveStreamContentItemsWithNextOccurrences != null) {
      await Cache.set({
        key: cachedKey,
        data: liveStreamContentItemsWithNextOccurrences,
        expiresIn: 60 * 10, // ten minute cache
      });
    }
>>>>>>> faa4b58d

    return liveStreamContentItemsWithNextOccurrences;
  }

  async byAttributeMatrixGuid(attributeMatrixGuid, { contentChannelItemId }) {
    const { Schedule } = this.context.dataSources;

    if (attributeMatrixGuid) {
      const attributeItems = await this.request('/AttributeMatrixItems')
        .expand('AttributeMatrix')
        .filter(`AttributeMatrix/${getIdentifierType(attributeMatrixGuid).query}`)
        .get();

      const liveStreamData = await Promise.all(
        attributeItems.map(async (item) => {
          const url = get(item, 'attributeValues.liveStreamUrl.value');
          const scheduleGuid = get(item, 'attributeValues.schedule.value');

          if (scheduleGuid && scheduleGuid !== '' && url && url !== '') {
            const schedule = await Schedule.getFromId(scheduleGuid);
            if (schedule.length) {
              const nextInstance = await Schedule._parseCustomSchedule(
                schedule[0].iCalendarContent
              );

              return {
                id: item.id,
                contentChannelItemId,
                eventStartTime: nextInstance.nextStart,
                eventEndTime: nextInstance.nextEnd,
                attributeValues: {
                  liveStreamUrl: {
                    value: url,
                  },
                },
              };
            }
          }

          return null;
        })
      );

      return first(liveStreamData.filter((ls) => !!ls).sort((a, b) => moment(a).diff(b)));
    }
  }

  async byAttributeMatrixTemplate() {
    const { Schedule, ContentItem } = this.context.dataSources;
    const TEMPLATE_ID = 11;

    // Get Attribute Matrix by Template Id
    const attributeMatrices = await this.request('/AttributeMatrices')
      .filter(`AttributeMatrixTemplateId eq ${TEMPLATE_ID}`)
      .select('Guid')
      .get();

    // Get Content Channel Items where Attribute Value is equal to Attribute Matrix Guid
    const contentChannelItemPromises = await Promise.all(
      attributeMatrices.map(({ guid }) => {
        const attributeKey = 'LiveStreams';
        const query = `attributeKey=${attributeKey}&value=${guid}`;

        return this.request(`/ContentChannelItems/GetByAttributeValue?${query}`)
          .filter(ContentItem.LIVE_CONTENT())
          .get();
      })
    );

    const contentChannelItems = flattenDeep(
      contentChannelItemPromises.filter((i) => i.length)
    );

    // Get Attribute Matrix Items from the "filtered" Attribute Matrix Guids
<<<<<<< HEAD
    const attributeMatrixItemPromises = await Promise.all(contentChannelItems.map(({ id, attributeValues }) => {
      const attributeMatrixGuid = get(attributeValues, 'liveStreams.value')
      return this.request('/AttributeMatrixItems')
        .expand('AttributeMatrix')
        .filter(`AttributeMatrix/${getIdentifierType(attributeMatrixGuid).query}`)
        .transform((results) => results.map(n =>
          ({ ...n, contentChannelItemId: id }))
        )
        .get()
    }))
    const attributeMatrixItems = flattenDeep(attributeMatrixItemPromises)

    const upcomingOrLive = []

    await Promise.all(attributeMatrixItems.map(async matrixItem => {
      const scheduleGuid = get(matrixItem, "attributeValues.schedule.value")
      if (scheduleGuid) {
        // Do we need to filter this list by only getting Schedules that have an
        // `EffectiveStartDate` in the past? Do we care about future schedules in
        // this context?
        const schedule = await this.request('/Schedules')
          .select('Id, iCalendarContent')
          .filter(`${getIdentifierType(scheduleGuid).query}`)
          .first()

        const scheduleInstances = await Schedule.parseiCalendar(schedule.iCalendarContent)

        upcomingOrLive.push(...scheduleInstances
          // .filter(instance => moment().isSameOrBefore(instance.end)) // returns all live or upcoming
          .filter(instance => moment().isBetween(moment(instance.start), moment(instance.end))) // returns only live
          .map(({ start, end }) => ({ ...matrixItem, eventStartTime: start, eventEndTime: end }))
        )
      }
=======
    const attributeMatrixItemPromises = await Promise.all(
      contentChannelItems.map(({ id, attributeValues }) => {
        const attributeMatrixGuid = get(attributeValues, 'liveStreams.value');
        /**
         * Get security data views for the given content channel item from
         * an attribute value. Rock stores data views as a string of comma
         * separated Guids
         *
         * Split the string by a comma so we can just work with an array of
         * strings
         */
        const securityDataViews = split(
          get(attributeValues, 'securityDataViews.value', ''),
          ','
        ).filter((dv) => !!dv);

        return this.request('/AttributeMatrixItems')
          .expand('AttributeMatrix')
          .filter(`AttributeMatrix/${getIdentifierType(attributeMatrixGuid).query}`)
          .transform((results) =>
            results.map((n) => ({ ...n, contentChannelItemId: id, securityDataViews }))
          )
          .get();
      })
    );
    const attributeMatrixItems = flattenDeep(attributeMatrixItemPromises);

    const upcomingOrLive = [];

    await Promise.all(
      attributeMatrixItems.map(async (matrixItem) => {
        const scheduleGuid = get(matrixItem, 'attributeValues.schedule.value');
        if (scheduleGuid) {
          // Do we need to filter this list by only getting Schedules that have an
          // `EffectiveStartDate` in the past? Do we care about future schedules in
          // this context?
          const schedule = await this.request('/Schedules')
            .select('Id, iCalendarContent')
            .filter(`${getIdentifierType(scheduleGuid).query}`)
            .first();

          const scheduleInstances = await Schedule.parseiCalendar(
            schedule.iCalendarContent
          );

          upcomingOrLive.push(
            ...scheduleInstances
              // .filter(instance => moment().isSameOrBefore(instance.end)) // returns all live or upcoming
              .filter((instance) =>
                moment().isBetween(moment(instance.start), moment(instance.end))
              ) // returns only live
              .map(({ start, end }) => ({
                ...matrixItem,
                eventStartTime: start,
                eventEndTime: end,
              }))
          );
        }
>>>>>>> faa4b58d

        return;
      })
    );

    /**
     * Weird bug where some schedules were being returned twice.
     * This filters to make sure we're only returning a Live Stream instance once
     */
    return uniqBy(upcomingOrLive, (elem) =>
      [elem.id, elem.eventStartTime, elem.eventEndTime].join()
    );
  }

  async getLiveStreams(props) {
    const { Person } = this.context.dataSources;
    const dayOfWeek = moment.tz(TIMEZONE).format('dddd').toLowerCase();

    if (dayOfWeek === 'saturday' || dayOfWeek === 'sunday' || dayOfWeek === 'wednesday') {
      return this.weekendServiceIsLive(moment().utc().toISOString());
    }

    const anonymously = get(props, 'anonymously', false);

    let personas = [];
    const filterByPersona = ({ securityDataViews, ...props }) => {
      if (securityDataViews.length > 0) {
        /**
         * If there is at least 1 guid, we are going to check to see if the current user
         * is in at least one of those security groups. If so, we're good to return `true`.
         *
         * If there are no common guids, we return false to filter this option out of the
         * collection of items for the user's live streams
         *
         * If there is at least 1 Guid and we want to make this request anonymously, just
         * immediately return `false`
         */

        if (anonymously) return false;

        const userInSecurityDataViews = personas.filter(({ guid }) =>
          securityDataViews.includes(guid)
        );

        return userInSecurityDataViews.length > 0;
      }

      /**
       * If there are no security data views on this content item, that means
       * that this item is globally accessible and we're good to return `true`
       */
      return true;
    };

    /**
     * Only fetch user personas if we do _not_ want to make this request
     * as an anonymous user
     */
    if (!anonymously) {
      try {
        personas = await Person.getPersonas({
          categoryId: ROCK_MAPPINGS.DATAVIEW_CATEGORIES.PersonaId,
        });
      } catch (e) {
        console.log('Live Streams: Unable to retrieve personas for user.');
        console.log(e);
      }
    }

    const { Cache } = this.context.dataSources;
    const cachedKey = `${process.env.CONTENT}_liveStreams`;
    const cachedValue = await Cache.get({
      key: cachedKey,
    });

    if (cachedValue) {
      return cachedValue.filter(filterByPersona);
    }

    /**
     * Rock is returning 404's on Attribute Matrices for some reason,
     * so we're going to just wrap this whole statement inside of a
     * { try catch } so that we don't end up freaking out the system
     * if Rock is unable to find a value.
     */
    try {
      const attributeMatrix = await this.byAttributeMatrixTemplate();

      if (attributeMatrix != null) {
        await Cache.set({
          key: cachedKey,
          data: attributeMatrix,
          expiresIn: 60, // 60 minute
        });
      }

      return attributeMatrix.filter(filterByPersona);
    } catch (e) {
      console.log('Error fetching Live Streams by Attribute Matrix Template');
      console.log({ e });
    }

    return null;
  }

  weekendServiceIsLive(date) {
    const mDate = moment(date).tz(TIMEZONE);

    if (mDate.isValid()) {
      const weekendService = WeekendServices.find((service) => {
        const { day, start, end } = service;
        const isDay = mDate.format('dddd').toLowerCase() === day;

        const startTime = parseInt(`${start.hour}${start.minute}`);
        const endTime = parseInt(`${end.hour}${end.minute}`);
        const hourInt = parseInt(mDate.format('Hmm'));

        const isBetween = hourInt >= startTime && hourInt <= endTime;

        return isDay && isBetween;
      });

      if (!!weekendService) {
        return [
          {
            isLive: true,
            eventStartTime: moment()
              .tz(TIMEZONE)
              .hour(weekendService.start.hour)
              .minute(weekendService.start.minute)
              .utc()
              .toISOString(),
            eventEndTime: moment()
              .tz(TIMEZONE)
              .hour(weekendService.end.hour)
              .minute(weekendService.end.minute)
              .utc()
              .toISOString(),
            title: 'Christ Fellowship Everywhere',
            contentChannelItemId: 8377,
            attributeValues: {
              liveStreamUrl: {
                value:
                  'https://link.theplatform.com/s/IfSiAC/media/h9hnjqraubSs/file.m3u8?metafile=false&formats=m3u&auto=true',
              },
            },
          },
        ];
      }
    }

    return [];
  }
}<|MERGE_RESOLUTION|>--- conflicted
+++ resolved
@@ -173,15 +173,6 @@
       })
     );
 
-<<<<<<< HEAD
-    // if (liveStreamContentItemsWithNextOccurrences != null) {
-    //   Cache.set({
-    //     key: cachedKey,
-    //     data: liveStreamContentItemsWithNextOccurrences,
-    //     expiresIn: 60 // one minute cache
-    //   });
-    // }
-=======
     if (liveStreamContentItemsWithNextOccurrences != null) {
       await Cache.set({
         key: cachedKey,
@@ -189,7 +180,6 @@
         expiresIn: 60 * 10, // ten minute cache
       });
     }
->>>>>>> faa4b58d
 
     return liveStreamContentItemsWithNextOccurrences;
   }
@@ -264,41 +254,6 @@
     );
 
     // Get Attribute Matrix Items from the "filtered" Attribute Matrix Guids
-<<<<<<< HEAD
-    const attributeMatrixItemPromises = await Promise.all(contentChannelItems.map(({ id, attributeValues }) => {
-      const attributeMatrixGuid = get(attributeValues, 'liveStreams.value')
-      return this.request('/AttributeMatrixItems')
-        .expand('AttributeMatrix')
-        .filter(`AttributeMatrix/${getIdentifierType(attributeMatrixGuid).query}`)
-        .transform((results) => results.map(n =>
-          ({ ...n, contentChannelItemId: id }))
-        )
-        .get()
-    }))
-    const attributeMatrixItems = flattenDeep(attributeMatrixItemPromises)
-
-    const upcomingOrLive = []
-
-    await Promise.all(attributeMatrixItems.map(async matrixItem => {
-      const scheduleGuid = get(matrixItem, "attributeValues.schedule.value")
-      if (scheduleGuid) {
-        // Do we need to filter this list by only getting Schedules that have an
-        // `EffectiveStartDate` in the past? Do we care about future schedules in
-        // this context?
-        const schedule = await this.request('/Schedules')
-          .select('Id, iCalendarContent')
-          .filter(`${getIdentifierType(scheduleGuid).query}`)
-          .first()
-
-        const scheduleInstances = await Schedule.parseiCalendar(schedule.iCalendarContent)
-
-        upcomingOrLive.push(...scheduleInstances
-          // .filter(instance => moment().isSameOrBefore(instance.end)) // returns all live or upcoming
-          .filter(instance => moment().isBetween(moment(instance.start), moment(instance.end))) // returns only live
-          .map(({ start, end }) => ({ ...matrixItem, eventStartTime: start, eventEndTime: end }))
-        )
-      }
-=======
     const attributeMatrixItemPromises = await Promise.all(
       contentChannelItems.map(({ id, attributeValues }) => {
         const attributeMatrixGuid = get(attributeValues, 'liveStreams.value');
@@ -357,7 +312,6 @@
               }))
           );
         }
->>>>>>> faa4b58d
 
         return;
       })
