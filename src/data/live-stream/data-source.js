import { dataSource as matrixItemDataSource } from '../matrix-item'
import moment, { tz } from 'moment-timezone'
import ApollosConfig from '@apollosproject/config'
import { createGlobalId } from '@apollosproject/server-core'
import { split, filter, get, find, flatten, flattenDeep, uniqBy, first } from 'lodash'

import { getIdentifierType } from '../utils'
import WeekendServices from './weekend-services'

const { ROCK_MAPPINGS, ROCK } = ApollosConfig
const { TIMEZONE } = ROCK

export default class LiveStream extends matrixItemDataSource {

  get baseURL() {
    return ApollosConfig.CHURCH_ONLINE.URL;
  }

  get mediaUrls() {
    return ApollosConfig.CHURCH_ONLINE.MEDIA_URLS;
  }

  get webViewUrl() {
    return ApollosConfig.CHURCH_ONLINE.WEB_VIEW_URL;
  }

  getFromId = (id) => {
    const decoded = JSON.parse(id)

    return this.request()
      .filter(`Id eq ${decoded.id}`)
      .transform((result) =>
        result.map((node, i) => ({
          ...node,
          eventStartTime: decoded.eventStartTime,
          eventEndTime: decoded.eventEndTime,
        }))
      )
      .first()
  };

  getRelatedNodeFromId = async (id) => {
    const { Cache } = this.context.dataSources;
    const cachedKey = `liveStream-relatedNode-${id}`
    const cachedValue = await Cache.get({
      key: cachedKey,
    });

    if (cachedValue) {
      return cachedValue;
    }

    const attributeMatrixItem = await this.request(`/AttributeMatrixItems`)
      .expand('AttributeMatrix')
      .filter(`Id eq ${id}`)
      .select(`AttributeMatrix/Guid`)
      .first()
    const { attributeMatrix } = attributeMatrixItem

    if (attributeMatrix) {
      const attributeValue = await this.request('/AttributeValues')
        .expand('Attribute')
        .filter(`Value eq '${attributeMatrix.guid}'`)
        .andFilter(`(Attribute/EntityTypeId eq 208)`) // append for specific EntityTypes that are supported
        .select('EntityId, Attribute/EntityTypeId')
        .first()

      if (attributeValue) {
        const { ContentItem } = this.context.dataSources
        const { entityId, attribute } = attributeValue
        const { entityTypeId } = attribute

        switch (entityTypeId) {
          case 208: // Entity Type Id for Content Item
            const contentItem = await ContentItem.getFromId(entityId)

            const resolvedType = ContentItem.resolveType(contentItem)
            const globalId = createGlobalId(entityId, resolvedType)

            const finalObject = { ...contentItem, globalId }

            if (contentItem != null) {
              await Cache.set({
                key: cachedKey,
                data: finalObject,
                expiresIn: 60 * 60 // 1 hour cache
              });
            }

            return finalObject
          default:
            return null
        }
      }
    }

    return null
  }

  async getLiveStream() {
    const stream = await this.get('events/current');
    return {
      isLive: get(stream, 'response.item.isLive', false),
      eventStartTime: get(stream, 'response.item.eventStartTime'),
      media: () =>
        this.mediaUrls.length
          ? {
            sources: this.mediaUrls.map((uri) => ({
              uri,
            })),
          }
          : null,
      webViewUrl: this.webViewUrl,
    };
  }

  async getLiveStreamContentItems() {
    const { Cache } = this.context.dataSources;
    const cachedKey = `${process.env.CONTENT}_liveStreamContentItems`
    const cachedValue = await Cache.get({
      key: cachedKey,
    });

    if (cachedValue) {
      return cachedValue;
    }

    // Get Events
    const { ContentItem, Schedule } = this.context.dataSources;
    const eventContentItems = await ContentItem.getEvents()

    // Filter events that don't have a Live Stream url
    const liveStreamContentItems = filter(eventContentItems,
      event => {
        const uri = get(event, 'attributeValues.liveStreamUri.value', '')

        return uri && uri !== '' && uri.startsWith('http')
      }
    )

    // Add the nextOccurrence to the Rock Object to make
    // it easier to access this data in the return object
    const liveStreamContentItemsWithNextOccurrences = await Promise.all(liveStreamContentItems.map(async contentItem => {
      const schedules = split(get(contentItem, 'attributeValues.schedules.value', ''), ',')
      const nextOccurrences = await Schedule.getOccurrencesFromIds(schedules)

      return {
        ...contentItem,
        nextOccurrences: nextOccurrences.filter(o => !!o)
      }
    }))

    if (liveStreamContentItemsWithNextOccurrences != null) {
      await Cache.set({
        key: cachedKey,
        data: liveStreamContentItemsWithNextOccurrences,
        expiresIn: 60 * 10 // ten minute cache
      });
    }

    return liveStreamContentItemsWithNextOccurrences;
  }

  async byAttributeMatrixGuid(attributeMatrixGuid, { contentChannelItemId }) {
    const { Schedule } = this.context.dataSources

    if (attributeMatrixGuid) {
      const attributeItems = await this.request('/AttributeMatrixItems')
        .expand('AttributeMatrix')
        .filter(`AttributeMatrix/${getIdentifierType(attributeMatrixGuid).query}`)
        .get()

      const liveStreamData = await Promise.all(attributeItems.map(async item => {
        const url = get(item, 'attributeValues.liveStreamUrl.value')
        const scheduleGuid = get(item, 'attributeValues.schedule.value')

        if (scheduleGuid && scheduleGuid !== "" && url && url !== "") {
          const schedule = await Schedule.getFromId(scheduleGuid)
          if (schedule.length) {
            const nextInstance = await Schedule._parseCustomSchedule(schedule[0].iCalendarContent)

            return {
              id: item.id,
              contentChannelItemId,
              eventStartTime: nextInstance.nextStart,
              eventEndTime: nextInstance.nextEnd,
              attributeValues: {
                liveStreamUrl: {
                  value: url
                }
              }
            }
          }
        }

        return null
      }))

      return first(liveStreamData
        .filter(ls => !!ls)
        .sort((a, b) => moment(a).diff(b))
      )
    }
  }

  async byAttributeMatrixTemplate() {
    const { Schedule, ContentItem } = this.context.dataSources
    const TEMPLATE_ID = 11

    // Get Attribute Matrix by Template Id
    const attributeMatrices = await this.request('/AttributeMatrices')
      .filter(`AttributeMatrixTemplateId eq ${TEMPLATE_ID}`)
      .select('Guid')
      .get()

    // Get Content Channel Items where Attribute Value is equal to Attribute Matrix Guid
    const contentChannelItemPromises = await Promise.all(attributeMatrices.map(({ guid }) => {
      const attributeKey = "LiveStreams"
      const query = `attributeKey=${attributeKey}&value=${guid}`

      return this.request(`/ContentChannelItems/GetByAttributeValue?${query}`)
        .filter(ContentItem.LIVE_CONTENT())
        .get()
    }))

    const contentChannelItems = flattenDeep(contentChannelItemPromises.filter(i => i.length))

<<<<<<< HEAD
    let personas = []

    /**
     * Only fetch user personas if we do _not_ want to make this request
     * as an anonymous user
     */
    if (!anonymously) {
      try {
        personas = await Person.getPersonas({ categoryId: ROCK_MAPPINGS.DATAVIEW_CATEGORIES.PersonaId })
      } catch (e) {
        console.log("Live Streams: Unable to retrieve personas for user.")
        console.log(e)
      }
    }

    const itemsBySecurityGroup = contentChannelItems.filter(item => {
      /**
       * Get security data views for the given content channel item from
       * an attribute value. Rock stores data views as a string of comma
       * separated Guids
       *
       * Split the string by a comma so we can just work with an array of
       * strings
       */
      const securityDataViews = split(
        get(item, 'attributeValues.securityDataViews.value', ''),
        ','
      ).filter(dv => !!dv)

      if (securityDataViews.length > 0) {
        /**
         * If there is at least 1 guid, we are going to check to see if the current user
         * is in at least one of those security groups. If so, we're good to return `true`.
         *
         * If there are no common guids, we return false to filter this option out of the
         * collection of items for the user's live streams
         *
         * If there is at least 1 Guid and we want to make this request anonymously, just
         * immediately return `false`
         */

        if (anonymously) return false

        const userInSecurityDataViews = personas.filter(({ guid }) => securityDataViews.includes(guid))

        return userInSecurityDataViews.length > 0
      }

      /**
       * If there are no security data views on this content item, that means
       * that this item is globally accessible and we're good to return `true`
       */
      return true
    })

=======
>>>>>>> 4a75d9ab
    // Get Attribute Matrix Items from the "filtered" Attribute Matrix Guids
    const attributeMatrixItemPromises = await Promise.all(
      contentChannelItems.map(({ id, attributeValues }) => {
        const attributeMatrixGuid = get(attributeValues, 'liveStreams.value')
        /**
         * Get security data views for the given content channel item from
         * an attribute value. Rock stores data views as a string of comma
         * separated Guids
         *
         * Split the string by a comma so we can just work with an array of
         * strings
         */
        const securityDataViews = split(
          get(attributeValues, 'securityDataViews.value', ''),
          ','
        ).filter(dv => !!dv)

        return this.request('/AttributeMatrixItems')
          .expand('AttributeMatrix')
          .filter(`AttributeMatrix/${getIdentifierType(attributeMatrixGuid).query}`)
          .transform((results) => results.map(n =>
            ({ ...n, contentChannelItemId: id, securityDataViews }))
          )
          .get()
      })
    )
    const attributeMatrixItems = flattenDeep(attributeMatrixItemPromises)

    const upcomingOrLive = []

    await Promise.all(attributeMatrixItems.map(async matrixItem => {
      const scheduleGuid = get(matrixItem, "attributeValues.schedule.value")
      if (scheduleGuid) {
        // Do we need to filter this list by only getting Schedules that have an
        // `EffectiveStartDate` in the past? Do we care about future schedules in
        // this context?
        const schedule = await this.request('/Schedules')
          .select('Id, iCalendarContent')
          .filter(`${getIdentifierType(scheduleGuid).query}`)
          .first()

        const scheduleInstances = await Schedule.parseiCalendar(schedule.iCalendarContent)

        upcomingOrLive.push(...scheduleInstances
          // .filter(instance => moment().isSameOrBefore(instance.end)) // returns all live or upcoming
          .filter(instance => moment().isBetween(moment(instance.start), moment(instance.end))) // returns only live
          .map(({ start, end }) => ({ ...matrixItem, eventStartTime: start, eventEndTime: end }))
        )
      }

      return
    }))

    /**
     * Weird bug where some schedules were being returned twice.
     * This filters to make sure we're only returning a Live Stream instance once
     */
    return uniqBy(upcomingOrLive, (elem) => [elem.id, elem.eventStartTime, elem.eventEndTime].join())
  }

  async getLiveStreams(props) {
    const { Person } = this.context.dataSources
    const dayOfWeek = moment.tz(TIMEZONE).format('dddd').toLowerCase()

    if (dayOfWeek === 'saturday' || dayOfWeek === 'sunday') {
      return this.weekendServiceIsLive(moment().utc().toISOString())
    }

    const anonymously = get(props, 'anonymously', false)

    let personas = []
    const filterByPersona = ({ securityDataViews, ...props }) => {
      if (securityDataViews.length > 0) {
        /**
         * If there is at least 1 guid, we are going to check to see if the current user
         * is in at least one of those security groups. If so, we're good to return `true`.
         *
         * If there are no common guids, we return false to filter this option out of the
         * collection of items for the user's live streams
         *
         * If there is at least 1 Guid and we want to make this request anonymously, just
         * immediately return `false`
         */

        if (anonymously) return false

        const userInSecurityDataViews = personas.filter(({ guid }) => securityDataViews.includes(guid))

        return userInSecurityDataViews.length > 0
      }

      /**
       * If there are no security data views on this content item, that means
       * that this item is globally accessible and we're good to return `true`
       */
      return true
    }

    /**
     * Only fetch user personas if we do _not_ want to make this request
     * as an anonymous user
     */
    if (!anonymously) {
      try {
        personas = await Person.getPersonas({ categoryId: ROCK_MAPPINGS.DATAVIEW_CATEGORIES.PersonaId })
      } catch (e) {
        console.log("Live Streams: Unable to retrieve personas for user.")
        console.log(e)
      }
    }

    const { Cache } = this.context.dataSources;
    const cachedKey = `${process.env.CONTENT}_liveStreams`
    const cachedValue = await Cache.get({
      key: cachedKey,
    });

    if (cachedValue) {
      return cachedValue.filter(filterByPersona);
    }

    /**
     * Rock is returning 404's on Attribute Matrices for some reason,
     * so we're going to just wrap this whole statement inside of a
     * { try catch } so that we don't end up freaking out the system
     * if Rock is unable to find a value.
     */
    try {
      const attributeMatrix = await this.byAttributeMatrixTemplate()

      if (attributeMatrix != null) {
        await Cache.set({
          key: cachedKey,
          data: attributeMatrix,
          expiresIn: 60 // 60 minute
        });
      }

      return attributeMatrix.filter(filterByPersona)
    } catch (e) {
      console.log("Error fetching Live Streams by Attribute Matrix Template")
      console.log({ e })
    }

    return null
  }

  weekendServiceIsLive(date) {
    const mDate = moment(date).tz(TIMEZONE)

    if (mDate.isValid()) {
      const weekendService = WeekendServices.find(service => {
        const { day, start, end } = service
        const isDay = mDate.format('dddd').toLowerCase() === day

        const startTime = parseInt(`${start.hour}${start.minute}`)
        const endTime = parseInt(`${end.hour}${end.minute}`)
        const hourInt = parseInt(mDate.format('Hmm'))

        const isBetween = hourInt >= startTime && hourInt <= endTime

        return isDay && isBetween
      })

      if (!!weekendService) {
        return [{
          isLive: true,
          eventStartTime: moment()
            .tz(TIMEZONE)
            .hour(weekendService.start.hour)
            .minute(weekendService.start.minute)
            .utc().toISOString(),
          eventEndTime: moment()
            .tz(TIMEZONE)
            .hour(weekendService.end.hour)
            .minute(weekendService.end.minute)
            .utc().toISOString(),
          title: "Christ Fellowship Everywhere",
          contentChannelItemId: 8377,
          attributeValues: {
            liveStreamUrl: {
              value: "https://link.theplatform.com/s/IfSiAC/media/h9hnjqraubSs/file.m3u8?metafile=false&formats=m3u&auto=true"
            }
          }
        }]
      }
    }

    return []
  }
}<|MERGE_RESOLUTION|>--- conflicted
+++ resolved
@@ -1,17 +1,16 @@
-import { dataSource as matrixItemDataSource } from '../matrix-item'
-import moment, { tz } from 'moment-timezone'
-import ApollosConfig from '@apollosproject/config'
-import { createGlobalId } from '@apollosproject/server-core'
-import { split, filter, get, find, flatten, flattenDeep, uniqBy, first } from 'lodash'
-
-import { getIdentifierType } from '../utils'
-import WeekendServices from './weekend-services'
-
-const { ROCK_MAPPINGS, ROCK } = ApollosConfig
-const { TIMEZONE } = ROCK
+import { dataSource as matrixItemDataSource } from '../matrix-item';
+import moment, { tz } from 'moment-timezone';
+import ApollosConfig from '@apollosproject/config';
+import { createGlobalId } from '@apollosproject/server-core';
+import { split, filter, get, find, flatten, flattenDeep, uniqBy, first } from 'lodash';
+
+import { getIdentifierType } from '../utils';
+import WeekendServices from './weekend-services';
+
+const { ROCK_MAPPINGS, ROCK } = ApollosConfig;
+const { TIMEZONE } = ROCK;
 
 export default class LiveStream extends matrixItemDataSource {
-
   get baseURL() {
     return ApollosConfig.CHURCH_ONLINE.URL;
   }
@@ -25,7 +24,7 @@
   }
 
   getFromId = (id) => {
-    const decoded = JSON.parse(id)
+    const decoded = JSON.parse(id);
 
     return this.request()
       .filter(`Id eq ${decoded.id}`)
@@ -36,12 +35,12 @@
           eventEndTime: decoded.eventEndTime,
         }))
       )
-      .first()
+      .first();
   };
 
   getRelatedNodeFromId = async (id) => {
     const { Cache } = this.context.dataSources;
-    const cachedKey = `liveStream-relatedNode-${id}`
+    const cachedKey = `liveStream-relatedNode-${id}`;
     const cachedValue = await Cache.get({
       key: cachedKey,
     });
@@ -54,8 +53,8 @@
       .expand('AttributeMatrix')
       .filter(`Id eq ${id}`)
       .select(`AttributeMatrix/Guid`)
-      .first()
-    const { attributeMatrix } = attributeMatrixItem
+      .first();
+    const { attributeMatrix } = attributeMatrixItem;
 
     if (attributeMatrix) {
       const attributeValue = await this.request('/AttributeValues')
@@ -63,39 +62,39 @@
         .filter(`Value eq '${attributeMatrix.guid}'`)
         .andFilter(`(Attribute/EntityTypeId eq 208)`) // append for specific EntityTypes that are supported
         .select('EntityId, Attribute/EntityTypeId')
-        .first()
+        .first();
 
       if (attributeValue) {
-        const { ContentItem } = this.context.dataSources
-        const { entityId, attribute } = attributeValue
-        const { entityTypeId } = attribute
+        const { ContentItem } = this.context.dataSources;
+        const { entityId, attribute } = attributeValue;
+        const { entityTypeId } = attribute;
 
         switch (entityTypeId) {
           case 208: // Entity Type Id for Content Item
-            const contentItem = await ContentItem.getFromId(entityId)
-
-            const resolvedType = ContentItem.resolveType(contentItem)
-            const globalId = createGlobalId(entityId, resolvedType)
-
-            const finalObject = { ...contentItem, globalId }
+            const contentItem = await ContentItem.getFromId(entityId);
+
+            const resolvedType = ContentItem.resolveType(contentItem);
+            const globalId = createGlobalId(entityId, resolvedType);
+
+            const finalObject = { ...contentItem, globalId };
 
             if (contentItem != null) {
               await Cache.set({
                 key: cachedKey,
                 data: finalObject,
-                expiresIn: 60 * 60 // 1 hour cache
+                expiresIn: 60 * 60, // 1 hour cache
               });
             }
 
-            return finalObject
+            return finalObject;
           default:
-            return null
+            return null;
         }
       }
     }
 
-    return null
-  }
+    return null;
+  };
 
   async getLiveStream() {
     const stream = await this.get('events/current');
@@ -105,10 +104,10 @@
       media: () =>
         this.mediaUrls.length
           ? {
-            sources: this.mediaUrls.map((uri) => ({
-              uri,
-            })),
-          }
+              sources: this.mediaUrls.map((uri) => ({
+                uri,
+              })),
+            }
           : null,
       webViewUrl: this.webViewUrl,
     };
@@ -116,7 +115,7 @@
 
   async getLiveStreamContentItems() {
     const { Cache } = this.context.dataSources;
-    const cachedKey = `${process.env.CONTENT}_liveStreamContentItems`
+    const cachedKey = `${process.env.CONTENT}_liveStreamContentItems`;
     const cachedValue = await Cache.get({
       key: cachedKey,
     });
@@ -127,34 +126,37 @@
 
     // Get Events
     const { ContentItem, Schedule } = this.context.dataSources;
-    const eventContentItems = await ContentItem.getEvents()
+    const eventContentItems = await ContentItem.getEvents();
 
     // Filter events that don't have a Live Stream url
-    const liveStreamContentItems = filter(eventContentItems,
-      event => {
-        const uri = get(event, 'attributeValues.liveStreamUri.value', '')
-
-        return uri && uri !== '' && uri.startsWith('http')
-      }
-    )
+    const liveStreamContentItems = filter(eventContentItems, (event) => {
+      const uri = get(event, 'attributeValues.liveStreamUri.value', '');
+
+      return uri && uri !== '' && uri.startsWith('http');
+    });
 
     // Add the nextOccurrence to the Rock Object to make
     // it easier to access this data in the return object
-    const liveStreamContentItemsWithNextOccurrences = await Promise.all(liveStreamContentItems.map(async contentItem => {
-      const schedules = split(get(contentItem, 'attributeValues.schedules.value', ''), ',')
-      const nextOccurrences = await Schedule.getOccurrencesFromIds(schedules)
-
-      return {
-        ...contentItem,
-        nextOccurrences: nextOccurrences.filter(o => !!o)
-      }
-    }))
+    const liveStreamContentItemsWithNextOccurrences = await Promise.all(
+      liveStreamContentItems.map(async (contentItem) => {
+        const schedules = split(
+          get(contentItem, 'attributeValues.schedules.value', ''),
+          ','
+        );
+        const nextOccurrences = await Schedule.getOccurrencesFromIds(schedules);
+
+        return {
+          ...contentItem,
+          nextOccurrences: nextOccurrences.filter((o) => !!o),
+        };
+      })
+    );
 
     if (liveStreamContentItemsWithNextOccurrences != null) {
       await Cache.set({
         key: cachedKey,
         data: liveStreamContentItemsWithNextOccurrences,
-        expiresIn: 60 * 10 // ten minute cache
+        expiresIn: 60 * 10, // ten minute cache
       });
     }
 
@@ -162,131 +164,78 @@
   }
 
   async byAttributeMatrixGuid(attributeMatrixGuid, { contentChannelItemId }) {
-    const { Schedule } = this.context.dataSources
+    const { Schedule } = this.context.dataSources;
 
     if (attributeMatrixGuid) {
       const attributeItems = await this.request('/AttributeMatrixItems')
         .expand('AttributeMatrix')
         .filter(`AttributeMatrix/${getIdentifierType(attributeMatrixGuid).query}`)
-        .get()
-
-      const liveStreamData = await Promise.all(attributeItems.map(async item => {
-        const url = get(item, 'attributeValues.liveStreamUrl.value')
-        const scheduleGuid = get(item, 'attributeValues.schedule.value')
-
-        if (scheduleGuid && scheduleGuid !== "" && url && url !== "") {
-          const schedule = await Schedule.getFromId(scheduleGuid)
-          if (schedule.length) {
-            const nextInstance = await Schedule._parseCustomSchedule(schedule[0].iCalendarContent)
-
-            return {
-              id: item.id,
-              contentChannelItemId,
-              eventStartTime: nextInstance.nextStart,
-              eventEndTime: nextInstance.nextEnd,
-              attributeValues: {
-                liveStreamUrl: {
-                  value: url
-                }
-              }
+        .get();
+
+      const liveStreamData = await Promise.all(
+        attributeItems.map(async (item) => {
+          const url = get(item, 'attributeValues.liveStreamUrl.value');
+          const scheduleGuid = get(item, 'attributeValues.schedule.value');
+
+          if (scheduleGuid && scheduleGuid !== '' && url && url !== '') {
+            const schedule = await Schedule.getFromId(scheduleGuid);
+            if (schedule.length) {
+              const nextInstance = await Schedule._parseCustomSchedule(
+                schedule[0].iCalendarContent
+              );
+
+              return {
+                id: item.id,
+                contentChannelItemId,
+                eventStartTime: nextInstance.nextStart,
+                eventEndTime: nextInstance.nextEnd,
+                attributeValues: {
+                  liveStreamUrl: {
+                    value: url,
+                  },
+                },
+              };
             }
           }
-        }
-
-        return null
-      }))
-
-      return first(liveStreamData
-        .filter(ls => !!ls)
-        .sort((a, b) => moment(a).diff(b))
-      )
+
+          return null;
+        })
+      );
+
+      return first(liveStreamData.filter((ls) => !!ls).sort((a, b) => moment(a).diff(b)));
     }
   }
 
   async byAttributeMatrixTemplate() {
-    const { Schedule, ContentItem } = this.context.dataSources
-    const TEMPLATE_ID = 11
+    const { Schedule, ContentItem } = this.context.dataSources;
+    const TEMPLATE_ID = 11;
 
     // Get Attribute Matrix by Template Id
     const attributeMatrices = await this.request('/AttributeMatrices')
       .filter(`AttributeMatrixTemplateId eq ${TEMPLATE_ID}`)
       .select('Guid')
-      .get()
+      .get();
 
     // Get Content Channel Items where Attribute Value is equal to Attribute Matrix Guid
-    const contentChannelItemPromises = await Promise.all(attributeMatrices.map(({ guid }) => {
-      const attributeKey = "LiveStreams"
-      const query = `attributeKey=${attributeKey}&value=${guid}`
-
-      return this.request(`/ContentChannelItems/GetByAttributeValue?${query}`)
-        .filter(ContentItem.LIVE_CONTENT())
-        .get()
-    }))
-
-    const contentChannelItems = flattenDeep(contentChannelItemPromises.filter(i => i.length))
-
-<<<<<<< HEAD
-    let personas = []
-
-    /**
-     * Only fetch user personas if we do _not_ want to make this request
-     * as an anonymous user
-     */
-    if (!anonymously) {
-      try {
-        personas = await Person.getPersonas({ categoryId: ROCK_MAPPINGS.DATAVIEW_CATEGORIES.PersonaId })
-      } catch (e) {
-        console.log("Live Streams: Unable to retrieve personas for user.")
-        console.log(e)
-      }
-    }
-
-    const itemsBySecurityGroup = contentChannelItems.filter(item => {
-      /**
-       * Get security data views for the given content channel item from
-       * an attribute value. Rock stores data views as a string of comma
-       * separated Guids
-       *
-       * Split the string by a comma so we can just work with an array of
-       * strings
-       */
-      const securityDataViews = split(
-        get(item, 'attributeValues.securityDataViews.value', ''),
-        ','
-      ).filter(dv => !!dv)
-
-      if (securityDataViews.length > 0) {
-        /**
-         * If there is at least 1 guid, we are going to check to see if the current user
-         * is in at least one of those security groups. If so, we're good to return `true`.
-         *
-         * If there are no common guids, we return false to filter this option out of the
-         * collection of items for the user's live streams
-         *
-         * If there is at least 1 Guid and we want to make this request anonymously, just
-         * immediately return `false`
-         */
-
-        if (anonymously) return false
-
-        const userInSecurityDataViews = personas.filter(({ guid }) => securityDataViews.includes(guid))
-
-        return userInSecurityDataViews.length > 0
-      }
-
-      /**
-       * If there are no security data views on this content item, that means
-       * that this item is globally accessible and we're good to return `true`
-       */
-      return true
-    })
-
-=======
->>>>>>> 4a75d9ab
+    const contentChannelItemPromises = await Promise.all(
+      attributeMatrices.map(({ guid }) => {
+        const attributeKey = 'LiveStreams';
+        const query = `attributeKey=${attributeKey}&value=${guid}`;
+
+        return this.request(`/ContentChannelItems/GetByAttributeValue?${query}`)
+          .filter(ContentItem.LIVE_CONTENT())
+          .get();
+      })
+    );
+
+    const contentChannelItems = flattenDeep(
+      contentChannelItemPromises.filter((i) => i.length)
+    );
+
     // Get Attribute Matrix Items from the "filtered" Attribute Matrix Guids
     const attributeMatrixItemPromises = await Promise.all(
       contentChannelItems.map(({ id, attributeValues }) => {
-        const attributeMatrixGuid = get(attributeValues, 'liveStreams.value')
+        const attributeMatrixGuid = get(attributeValues, 'liveStreams.value');
         /**
          * Get security data views for the given content channel item from
          * an attribute value. Rock stores data views as a string of comma
@@ -298,62 +247,75 @@
         const securityDataViews = split(
           get(attributeValues, 'securityDataViews.value', ''),
           ','
-        ).filter(dv => !!dv)
+        ).filter((dv) => !!dv);
 
         return this.request('/AttributeMatrixItems')
           .expand('AttributeMatrix')
           .filter(`AttributeMatrix/${getIdentifierType(attributeMatrixGuid).query}`)
-          .transform((results) => results.map(n =>
-            ({ ...n, contentChannelItemId: id, securityDataViews }))
+          .transform((results) =>
+            results.map((n) => ({ ...n, contentChannelItemId: id, securityDataViews }))
           )
-          .get()
+          .get();
       })
-    )
-    const attributeMatrixItems = flattenDeep(attributeMatrixItemPromises)
-
-    const upcomingOrLive = []
-
-    await Promise.all(attributeMatrixItems.map(async matrixItem => {
-      const scheduleGuid = get(matrixItem, "attributeValues.schedule.value")
-      if (scheduleGuid) {
-        // Do we need to filter this list by only getting Schedules that have an
-        // `EffectiveStartDate` in the past? Do we care about future schedules in
-        // this context?
-        const schedule = await this.request('/Schedules')
-          .select('Id, iCalendarContent')
-          .filter(`${getIdentifierType(scheduleGuid).query}`)
-          .first()
-
-        const scheduleInstances = await Schedule.parseiCalendar(schedule.iCalendarContent)
-
-        upcomingOrLive.push(...scheduleInstances
-          // .filter(instance => moment().isSameOrBefore(instance.end)) // returns all live or upcoming
-          .filter(instance => moment().isBetween(moment(instance.start), moment(instance.end))) // returns only live
-          .map(({ start, end }) => ({ ...matrixItem, eventStartTime: start, eventEndTime: end }))
-        )
-      }
-
-      return
-    }))
+    );
+    const attributeMatrixItems = flattenDeep(attributeMatrixItemPromises);
+
+    const upcomingOrLive = [];
+
+    await Promise.all(
+      attributeMatrixItems.map(async (matrixItem) => {
+        const scheduleGuid = get(matrixItem, 'attributeValues.schedule.value');
+        if (scheduleGuid) {
+          // Do we need to filter this list by only getting Schedules that have an
+          // `EffectiveStartDate` in the past? Do we care about future schedules in
+          // this context?
+          const schedule = await this.request('/Schedules')
+            .select('Id, iCalendarContent')
+            .filter(`${getIdentifierType(scheduleGuid).query}`)
+            .first();
+
+          const scheduleInstances = await Schedule.parseiCalendar(
+            schedule.iCalendarContent
+          );
+
+          upcomingOrLive.push(
+            ...scheduleInstances
+              // .filter(instance => moment().isSameOrBefore(instance.end)) // returns all live or upcoming
+              .filter((instance) =>
+                moment().isBetween(moment(instance.start), moment(instance.end))
+              ) // returns only live
+              .map(({ start, end }) => ({
+                ...matrixItem,
+                eventStartTime: start,
+                eventEndTime: end,
+              }))
+          );
+        }
+
+        return;
+      })
+    );
 
     /**
      * Weird bug where some schedules were being returned twice.
      * This filters to make sure we're only returning a Live Stream instance once
      */
-    return uniqBy(upcomingOrLive, (elem) => [elem.id, elem.eventStartTime, elem.eventEndTime].join())
+    return uniqBy(upcomingOrLive, (elem) =>
+      [elem.id, elem.eventStartTime, elem.eventEndTime].join()
+    );
   }
 
   async getLiveStreams(props) {
-    const { Person } = this.context.dataSources
-    const dayOfWeek = moment.tz(TIMEZONE).format('dddd').toLowerCase()
+    const { Person } = this.context.dataSources;
+    const dayOfWeek = moment.tz(TIMEZONE).format('dddd').toLowerCase();
 
     if (dayOfWeek === 'saturday' || dayOfWeek === 'sunday') {
-      return this.weekendServiceIsLive(moment().utc().toISOString())
-    }
-
-    const anonymously = get(props, 'anonymously', false)
-
-    let personas = []
+      return this.weekendServiceIsLive(moment().utc().toISOString());
+    }
+
+    const anonymously = get(props, 'anonymously', false);
+
+    let personas = [];
     const filterByPersona = ({ securityDataViews, ...props }) => {
       if (securityDataViews.length > 0) {
         /**
@@ -367,19 +329,21 @@
          * immediately return `false`
          */
 
-        if (anonymously) return false
-
-        const userInSecurityDataViews = personas.filter(({ guid }) => securityDataViews.includes(guid))
-
-        return userInSecurityDataViews.length > 0
+        if (anonymously) return false;
+
+        const userInSecurityDataViews = personas.filter(({ guid }) =>
+          securityDataViews.includes(guid)
+        );
+
+        return userInSecurityDataViews.length > 0;
       }
 
       /**
        * If there are no security data views on this content item, that means
        * that this item is globally accessible and we're good to return `true`
        */
-      return true
-    }
+      return true;
+    };
 
     /**
      * Only fetch user personas if we do _not_ want to make this request
@@ -387,15 +351,17 @@
      */
     if (!anonymously) {
       try {
-        personas = await Person.getPersonas({ categoryId: ROCK_MAPPINGS.DATAVIEW_CATEGORIES.PersonaId })
+        personas = await Person.getPersonas({
+          categoryId: ROCK_MAPPINGS.DATAVIEW_CATEGORIES.PersonaId,
+        });
       } catch (e) {
-        console.log("Live Streams: Unable to retrieve personas for user.")
-        console.log(e)
+        console.log('Live Streams: Unable to retrieve personas for user.');
+        console.log(e);
       }
     }
 
     const { Cache } = this.context.dataSources;
-    const cachedKey = `${process.env.CONTENT}_liveStreams`
+    const cachedKey = `${process.env.CONTENT}_liveStreams`;
     const cachedValue = await Cache.get({
       key: cachedKey,
     });
@@ -411,66 +377,71 @@
      * if Rock is unable to find a value.
      */
     try {
-      const attributeMatrix = await this.byAttributeMatrixTemplate()
+      const attributeMatrix = await this.byAttributeMatrixTemplate();
 
       if (attributeMatrix != null) {
         await Cache.set({
           key: cachedKey,
           data: attributeMatrix,
-          expiresIn: 60 // 60 minute
+          expiresIn: 60, // 60 minute
         });
       }
 
-      return attributeMatrix.filter(filterByPersona)
+      return attributeMatrix.filter(filterByPersona);
     } catch (e) {
-      console.log("Error fetching Live Streams by Attribute Matrix Template")
-      console.log({ e })
-    }
-
-    return null
+      console.log('Error fetching Live Streams by Attribute Matrix Template');
+      console.log({ e });
+    }
+
+    return null;
   }
 
   weekendServiceIsLive(date) {
-    const mDate = moment(date).tz(TIMEZONE)
+    const mDate = moment(date).tz(TIMEZONE);
 
     if (mDate.isValid()) {
-      const weekendService = WeekendServices.find(service => {
-        const { day, start, end } = service
-        const isDay = mDate.format('dddd').toLowerCase() === day
-
-        const startTime = parseInt(`${start.hour}${start.minute}`)
-        const endTime = parseInt(`${end.hour}${end.minute}`)
-        const hourInt = parseInt(mDate.format('Hmm'))
-
-        const isBetween = hourInt >= startTime && hourInt <= endTime
-
-        return isDay && isBetween
-      })
+      const weekendService = WeekendServices.find((service) => {
+        const { day, start, end } = service;
+        const isDay = mDate.format('dddd').toLowerCase() === day;
+
+        const startTime = parseInt(`${start.hour}${start.minute}`);
+        const endTime = parseInt(`${end.hour}${end.minute}`);
+        const hourInt = parseInt(mDate.format('Hmm'));
+
+        const isBetween = hourInt >= startTime && hourInt <= endTime;
+
+        return isDay && isBetween;
+      });
 
       if (!!weekendService) {
-        return [{
-          isLive: true,
-          eventStartTime: moment()
-            .tz(TIMEZONE)
-            .hour(weekendService.start.hour)
-            .minute(weekendService.start.minute)
-            .utc().toISOString(),
-          eventEndTime: moment()
-            .tz(TIMEZONE)
-            .hour(weekendService.end.hour)
-            .minute(weekendService.end.minute)
-            .utc().toISOString(),
-          title: "Christ Fellowship Everywhere",
-          contentChannelItemId: 8377,
-          attributeValues: {
-            liveStreamUrl: {
-              value: "https://link.theplatform.com/s/IfSiAC/media/h9hnjqraubSs/file.m3u8?metafile=false&formats=m3u&auto=true"
-            }
-          }
-        }]
+        return [
+          {
+            isLive: true,
+            eventStartTime: moment()
+              .tz(TIMEZONE)
+              .hour(weekendService.start.hour)
+              .minute(weekendService.start.minute)
+              .utc()
+              .toISOString(),
+            eventEndTime: moment()
+              .tz(TIMEZONE)
+              .hour(weekendService.end.hour)
+              .minute(weekendService.end.minute)
+              .utc()
+              .toISOString(),
+            title: 'Christ Fellowship Everywhere',
+            contentChannelItemId: 8377,
+            attributeValues: {
+              liveStreamUrl: {
+                value:
+                  'https://link.theplatform.com/s/IfSiAC/media/h9hnjqraubSs/file.m3u8?metafile=false&formats=m3u&auto=true',
+              },
+            },
+          },
+        ];
       }
     }
 
-    return []
+    return [];
   }
 }