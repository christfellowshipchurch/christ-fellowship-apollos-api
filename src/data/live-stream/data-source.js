import { dataSource as matrixItemDataSource } from '../matrix-item';
import moment from 'moment-timezone';
import ApollosConfig from '@apollosproject/config';
import { createGlobalId } from '@apollosproject/server-core';
import crypto from 'crypto-js';
import { split, filter, get, flattenDeep, uniqBy, first } from 'lodash';

import { getIdentifierType } from '../utils';
import WeekendServices from './weekend-services';

const { ROCK_MAPPINGS, ROCK } = ApollosConfig;
const { TIMEZONE } = ROCK;

export default class LiveStream extends matrixItemDataSource {
  get baseURL() {
    return ApollosConfig.CHURCH_ONLINE.URL;
  }

  get mediaUrls() {
    return ApollosConfig.CHURCH_ONLINE.MEDIA_URLS;
  }

  get webViewUrl() {
    return ApollosConfig.CHURCH_ONLINE.WEB_VIEW_URL;
  }

  getFromId = (id) => {
    const decoded = JSON.parse(id);

    return this.request()
      .filter(`Id eq ${decoded.id}`)
      .transform((result) =>
        result.map((node, i) => ({
          ...node,
          eventStartTime: decoded.eventStartTime,
          eventEndTime: decoded.eventEndTime,
        }))
      )
      .first();
  };

  getRelatedNodeFromId = async (id) => {
    const request = async () => {
      const attributeMatrixItem = await this.request(`/AttributeMatrixItems`)
        .expand('AttributeMatrix')
        .filter(`Id eq ${id}`)
        .select(`AttributeMatrix/Guid`)
        .first();
      const { attributeMatrix } = attributeMatrixItem;

      if (attributeMatrix) {
        const attributeValue = await this.request('/AttributeValues')
          .expand('Attribute')
          .filter(`Value eq '${attributeMatrix.guid}'`)
          .andFilter(`(Attribute/EntityTypeId eq 208)`) // append for specific EntityTypes that are supported
          .select('EntityId, Attribute/EntityTypeId')
          .first();

        if (attributeValue) {
          const { ContentItem } = this.context.dataSources;
          const { entityId, attribute } = attributeValue;
          const { entityTypeId } = attribute;

          switch (entityTypeId) {
            case 208: // Entity Type Id for Content Item
              const contentItem = await ContentItem.getFromId(entityId);

              const resolvedType = ContentItem.resolveType(contentItem);
              const globalId = createGlobalId(entityId, resolvedType);

              const finalObject = { ...contentItem, globalId };

              return finalObject;
            default:
              return null;
          }
        }
      }

      return null;
    };

    const { Cache } = this.context.dataSources;
    return Cache.request(request, {
      key: Cache.KEY_TEMPLATES.liveStreamRelatedNode`${id}`,
      expiresIn: 60 * 60 * 12, // 12 hour cache
    });
  };

  async getLiveStream() {
    const stream = await this.get('events/current');
    return {
      isLive: get(stream, 'response.item.isLive', false),
      eventStartTime: get(stream, 'response.item.eventStartTime'),
      media: () =>
        this.mediaUrls.length
          ? {
              sources: this.mediaUrls.map((uri) => ({
                uri,
              })),
            }
          : null,
      webViewUrl: this.webViewUrl,
    };
  }

  async getStreamChatChannel(root) {
    const { Flag } = this.context.dataSources;
    const featureFlagStatus = await Flag.currentUserCanUseFeature('LIVE_STREAM_CHAT');

    if (featureFlagStatus !== 'LIVE') {
      return null;
    }

    const { id, eventStartTime, eventEndTime } = root;
    const derivedId = JSON.stringify({ id, eventStartTime, eventEndTime });
    const globalId = createGlobalId(derivedId, 'LiveStream');
    const channelId = crypto.SHA1(globalId).toString();

    return {
      id: root.id,
      channelId,
      channelType: 'livestream',
<<<<<<< HEAD
    }
};
=======
    };
  }
>>>>>>> ecae0610

  async getLiveStreamContentItems() {
    const request = async () => {
      // Get Events
      const { ContentItem, Schedule } = this.context.dataSources;
      const eventContentItems = await ContentItem.getEvents();

      // Filter events that don't have a Live Stream url
      const liveStreamContentItems = filter(eventContentItems, (event) => {
        const uri = get(event, 'attributeValues.liveStreamUri.value', '');

        return uri && uri !== '' && uri.startsWith('http');
      });

      // Add the nextOccurrence to the Rock Object to make
      // it easier to access this data in the return object
      const liveStreamContentItemsWithNextOccurrences = await Promise.all(
        liveStreamContentItems.map(async (contentItem) => {
          const schedules = split(
            get(contentItem, 'attributeValues.schedules.value', ''),
            ','
          );
          const nextOccurrences = await Schedule.getOccurrencesFromIds(schedules);

          return {
            ...contentItem,
            nextOccurrences: nextOccurrences.filter((o) => !!o),
          };
        })
      );

      return liveStreamContentItemsWithNextOccurrences;
    };

    const { Cache } = this.context.dataSources;

    return Cache.request(request, {
      key: Cache.KEY_TEMPLATES.liveStreamContentItems,
      expiresIn: 60 * 10, // 10 minute cache
    });
  }

  async byAttributeMatrixGuid(attributeMatrixGuid, { contentChannelItemId }) {
    const { Schedule } = this.context.dataSources;

    if (attributeMatrixGuid) {
      const attributeItems = await this.request('/AttributeMatrixItems')
        .expand('AttributeMatrix')
        .filter(`AttributeMatrix/${getIdentifierType(attributeMatrixGuid).query}`)
        .get();

      const liveStreamData = await Promise.all(
        attributeItems.map(async (item) => {
          const url = get(item, 'attributeValues.liveStreamUrl.value');
          const scheduleGuid = get(item, 'attributeValues.schedule.value');

          if (scheduleGuid && scheduleGuid !== '' && url && url !== '') {
            const schedule = await Schedule.getFromId(scheduleGuid);
            if (schedule) {
              const nextInstance = await Schedule._parseCustomSchedule(
                schedule.iCalendarContent
              );

              return {
                id: item.id,
                contentChannelItemId,
                eventStartTime: nextInstance.nextStart,
                eventEndTime: nextInstance.nextEnd,
                attributeValues: {
                  liveStreamUrl: {
                    value: url,
                  },
                },
              };
            }
          }

          return null;
        })
      );

      return first(liveStreamData.filter((ls) => !!ls).sort((a, b) => moment(a).diff(b)));
    }
  }

  async byAttributeMatrixTemplate() {
    const { Schedule, ContentItem, Cache } = this.context.dataSources;
    const TEMPLATE_ID = 11;

    // Get Attribute Matrix by Template Id
    const attributeMatrices = await this.request('/AttributeMatrices')
      .filter(`AttributeMatrixTemplateId eq ${TEMPLATE_ID}`)
      .select('Guid')
      .get();

    // Get Content Channel Items where Attribute Value is equal to Attribute Matrix Guid
    const contentChannelItemPromises = await Promise.all(
      attributeMatrices.map(async ({ guid }) => {
        const attributeKey = 'LiveStreams';
        const cachedKey = `${process.env.CONTENT}__${attributeKey}_${guid}`;
        const getContentItems = () =>
          ContentItem.byAttributeValue(attributeKey, guid).get();

        return Cache.request(getContentItems, {
          key: cachedKey,
          expiresIn: 60 * 15, // 15 minute cache
        });
      })
    );

    const contentChannelItems = flattenDeep(
      contentChannelItemPromises.filter((i) => i.length)
    );

    // Get Attribute Matrix Items from the "filtered" Attribute Matrix Guids
    const attributeMatrixItemPromises = await Promise.all(
      contentChannelItems.map(({ id, attributeValues }) => {
        const attributeMatrixGuid = get(attributeValues, 'liveStreams.value');
        /**
         * Get security data views for the given content channel item from
         * an attribute value. Rock stores data views as a string of comma
         * separated Guids
         *
         * Split the string by a comma so we can just work with an array of
         * strings
         */
        const securityDataViews = split(
          get(attributeValues, 'securityDataViews.value', ''),
          ','
        ).filter((dv) => !!dv);

        return this.request('/AttributeMatrixItems')
          .expand('AttributeMatrix')
          .filter(`AttributeMatrix/${getIdentifierType(attributeMatrixGuid).query}`)
          .transform((results) =>
            results.map((n) => ({ ...n, contentChannelItemId: id, securityDataViews }))
          )
          .get();
      })
    );
    const attributeMatrixItems = flattenDeep(attributeMatrixItemPromises);

    const upcomingOrLive = [];

    await Promise.all(
      attributeMatrixItems.map(async (matrixItem) => {
        const scheduleGuid = get(matrixItem, 'attributeValues.schedule.value');
        if (scheduleGuid) {
          // Do we need to filter this list by only getting Schedules that have an
          // `EffectiveStartDate` in the past? Do we care about future schedules in
          // this context?
          const schedule = await this.request('/Schedules')
            .select('Id, iCalendarContent')
            .filter(`${getIdentifierType(scheduleGuid).query}`)
            .first();

          const scheduleInstances = await Schedule.parseiCalendar(
            schedule.iCalendarContent
          );

          upcomingOrLive.push(
            ...scheduleInstances
              // .filter(instance => moment().isSameOrBefore(instance.end)) // returns all live or upcoming
              .filter((instance) =>
                moment().isBetween(moment(instance.start), moment(instance.end))
              ) // returns only live
              .map(({ start, end }) => ({
                ...matrixItem,
                eventStartTime: start,
                eventEndTime: end,
              }))
          );
        }

        return;
      })
    );

    /**
     * Weird bug where some schedules were being returned twice.
     * This filters to make sure we're only returning a Live Stream instance once
     */
    return uniqBy(upcomingOrLive, (elem) =>
      [elem.id, elem.eventStartTime, elem.eventEndTime].join()
    );
  }

  async getLiveStreams(props) {
    const { Person } = this.context.dataSources;
    const dayOfWeek = moment.tz(TIMEZONE).format('dddd').toLowerCase();

    if (dayOfWeek === 'sunday') {
      return this.weekendServiceIsLive(moment().utc().toISOString());
    }

    const anonymously = get(props, 'anonymously', false);

    let personas = [];
    const filterByPersona = ({ securityDataViews, ...props }) => {
      if (securityDataViews.length > 0) {
        /**
         * If there is at least 1 guid, we are going to check to see if the current user
         * is in at least one of those security groups. If so, we're good to return `true`.
         *
         * If there are no common guids, we return false to filter this option out of the
         * collection of items for the user's live streams
         *
         * If there is at least 1 Guid and we want to make this request anonymously, just
         * immediately return `false`
         */

        if (anonymously) return false;

        const userInSecurityDataViews = personas.filter(({ guid }) =>
          securityDataViews.includes(guid)
        );

        return userInSecurityDataViews.length > 0;
      }

      /**
       * If there are no security data views on this content item, that means
       * that this item is globally accessible and we're good to return `true`
       */
      return true;
    };

    /**
     * Only fetch user personas if we do _not_ want to make this request
     * as an anonymous user
     */
    if (!anonymously) {
      try {
        personas = await Person.getPersonas({
          categoryId: ROCK_MAPPINGS.DATAVIEW_CATEGORIES.PersonaId,
        });
      } catch (e) {
        console.log('Live Streams: Unable to retrieve personas for user.');
        console.log(e);
      }
    }

    /**
     * Rock is returning 404's on Attribute Matrices for some reason,
     * so we're going to just wrap this whole statement inside of a
     * { try catch } so that we don't end up freaking out the system
     * if Rock is unable to find a value.
     */
    const liveStreamRequest = () => {
      try {
        return this.byAttributeMatrixTemplate();
      } catch (e) {
        console.log('Error fetching Live Streams by Attribute Matrix Template');
        console.log({ e });
      }

      return [];
    };

    const { Cache } = this.context.dataSources;
    const liveStreams = await Cache.request(liveStreamRequest, {
      key: Cache.KEY_TEMPLATES.liveStreams,
      expiresIn: 60 * 10, // 10 minute cache
    });

    return typeof Array.isArray(liveStreams) ? liveStreams.filter(filterByPersona) : [];
  }

  weekendServiceIsLive(date) {
    const mDate = moment(date).tz(TIMEZONE);

    if (mDate.isValid()) {
      const weekendService = WeekendServices.find((service) => {
        const { day, start, end } = service;
        const isDay = mDate.format('dddd').toLowerCase() === day;

        const startTime = parseInt(`${start.hour}${start.minute}`);
        const endTime = parseInt(`${end.hour}${end.minute}`);
        const hourInt = parseInt(mDate.format('Hmm'));

        const isBetween = hourInt >= startTime && hourInt <= endTime;

        return isDay && isBetween;
      });

      if (!!weekendService) {
        return [
          {
            isLive: true,
            eventStartTime: moment()
              .tz(TIMEZONE)
              .hour(weekendService.start.hour)
              .minute(weekendService.start.minute)
              .utc()
              .toISOString(),
            eventEndTime: moment()
              .tz(TIMEZONE)
              .hour(weekendService.end.hour)
              .minute(weekendService.end.minute)
              .utc()
              .toISOString(),
            title: 'Tune In Online',
            contentChannelItemId: 8377,
            attributeValues: {
              liveStreamUrl: {
                value:
                  'https://link.theplatform.com/s/IfSiAC/media/h9hnjqraubSs/file.m3u8?metafile=false&formats=m3u&auto=true',
              },
            },
          },
        ];
      }
    }

    return [];
  }
}<|MERGE_RESOLUTION|>--- conflicted
+++ resolved
@@ -121,13 +121,8 @@
       id: root.id,
       channelId,
       channelType: 'livestream',
-<<<<<<< HEAD
-    }
-};
-=======
-    };
-  }
->>>>>>> ecae0610
+    };
+  }
 
   async getLiveStreamContentItems() {
     const request = async () => {
