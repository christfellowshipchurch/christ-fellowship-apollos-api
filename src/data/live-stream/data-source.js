import { dataSource as matrixItemDataSource } from '../matrix-item';
import moment, { tz } from 'moment-timezone';
import ApollosConfig from '@apollosproject/config';
import { createGlobalId } from '@apollosproject/server-core';
import { split, filter, get, find, flatten, flattenDeep, uniqBy, first } from 'lodash';

import { getIdentifierType } from '../utils';
import WeekendServices from './weekend-services';

const { ROCK_MAPPINGS, ROCK } = ApollosConfig;
const { TIMEZONE } = ROCK;

export default class LiveStream extends matrixItemDataSource {
  get baseURL() {
    return ApollosConfig.CHURCH_ONLINE.URL;
  }

  get mediaUrls() {
    return ApollosConfig.CHURCH_ONLINE.MEDIA_URLS;
  }

  get webViewUrl() {
    return ApollosConfig.CHURCH_ONLINE.WEB_VIEW_URL;
  }

  getFromId = (id) => {
    const decoded = JSON.parse(id);

    return this.request()
      .filter(`Id eq ${decoded.id}`)
      .transform((result) =>
        result.map((node, i) => ({
          ...node,
          eventStartTime: decoded.eventStartTime,
          eventEndTime: decoded.eventEndTime,
        }))
      )
      .first();
  };

  getRelatedNodeFromId = async (id) => {
    const { Cache } = this.context.dataSources;
    const cachedKey = `liveStream-relatedNode-${id}`;
    const cachedValue = await Cache.get({
      key: cachedKey,
    });

    if (cachedValue) {
      return cachedValue;
    }

    const attributeMatrixItem = await this.request(`/AttributeMatrixItems`)
      .expand('AttributeMatrix')
      .filter(`Id eq ${id}`)
      .select(`AttributeMatrix/Guid`)
      .first();
    const { attributeMatrix } = attributeMatrixItem;

    if (attributeMatrix) {
      const attributeValue = await this.request('/AttributeValues')
        .expand('Attribute')
        .filter(`Value eq '${attributeMatrix.guid}'`)
        .andFilter(`(Attribute/EntityTypeId eq 208)`) // append for specific EntityTypes that are supported
        .select('EntityId, Attribute/EntityTypeId')
        .first();

      if (attributeValue) {
        const { ContentItem } = this.context.dataSources;
        const { entityId, attribute } = attributeValue;
        const { entityTypeId } = attribute;

        switch (entityTypeId) {
          case 208: // Entity Type Id for Content Item
            const contentItem = await ContentItem.getFromId(entityId);

            const resolvedType = ContentItem.resolveType(contentItem);
            const globalId = createGlobalId(entityId, resolvedType);

            const finalObject = { ...contentItem, globalId };

            if (contentItem != null) {
              await Cache.set({
                key: cachedKey,
                data: finalObject,
                expiresIn: 60 * 60, // 1 hour cache
              });
            }

            return finalObject;
          default:
            return null;
        }
      }
    }

    return null;
  };

  async getLiveStream() {
    const stream = await this.get('events/current');
    return {
      isLive: get(stream, 'response.item.isLive', false),
      eventStartTime: get(stream, 'response.item.eventStartTime'),
      media: () =>
        this.mediaUrls.length
          ? {
              sources: this.mediaUrls.map((uri) => ({
                uri,
              })),
            }
          : null,
      webViewUrl: this.webViewUrl,
    };
  }

  async getLiveStreamContentItems() {
    const { Cache } = this.context.dataSources;
    const cachedKey = `${process.env.CONTENT}_liveStreamContentItems`;
    const cachedValue = await Cache.get({
      key: cachedKey,
    });

    if (cachedValue) {
      return cachedValue;
    }

    // Get Events
    const { ContentItem, Schedule } = this.context.dataSources;
    const eventContentItems = await ContentItem.getEvents();

    // Filter events that don't have a Live Stream url
    const liveStreamContentItems = filter(eventContentItems, (event) => {
      const uri = get(event, 'attributeValues.liveStreamUri.value', '');

      return uri && uri !== '' && uri.startsWith('http');
    });

    // Add the nextOccurrence to the Rock Object to make
    // it easier to access this data in the return object
    const liveStreamContentItemsWithNextOccurrences = await Promise.all(
      liveStreamContentItems.map(async (contentItem) => {
        const schedules = split(
          get(contentItem, 'attributeValues.schedules.value', ''),
          ','
        );
        const nextOccurrences = await Schedule.getOccurrencesFromIds(schedules);

        return {
          ...contentItem,
          nextOccurrences: nextOccurrences.filter((o) => !!o),
        };
      })
    );

    if (liveStreamContentItemsWithNextOccurrences != null) {
      await Cache.set({
        key: cachedKey,
        data: liveStreamContentItemsWithNextOccurrences,
        expiresIn: 60 * 10, // ten minute cache
      });
    }

    return liveStreamContentItemsWithNextOccurrences;
  }

  async byAttributeMatrixGuid(attributeMatrixGuid, { contentChannelItemId }) {
    const { Schedule } = this.context.dataSources;

    if (attributeMatrixGuid) {
      const attributeItems = await this.request('/AttributeMatrixItems')
        .expand('AttributeMatrix')
        .filter(`AttributeMatrix/${getIdentifierType(attributeMatrixGuid).query}`)
        .get();

      const liveStreamData = await Promise.all(
        attributeItems.map(async (item) => {
          const url = get(item, 'attributeValues.liveStreamUrl.value');
          const scheduleGuid = get(item, 'attributeValues.schedule.value');

          if (scheduleGuid && scheduleGuid !== '' && url && url !== '') {
            const schedule = await Schedule.getFromId(scheduleGuid);
            if (schedule.length) {
              const nextInstance = await Schedule._parseCustomSchedule(
                schedule[0].iCalendarContent
              );

              return {
                id: item.id,
                contentChannelItemId,
                eventStartTime: nextInstance.nextStart,
                eventEndTime: nextInstance.nextEnd,
                attributeValues: {
                  liveStreamUrl: {
                    value: url,
                  },
                },
              };
            }
          }

          return null;
        })
      );

      return first(liveStreamData.filter((ls) => !!ls).sort((a, b) => moment(a).diff(b)));
    }
  }

  async byAttributeMatrixTemplate() {
    const { Schedule, ContentItem } = this.context.dataSources;
    const TEMPLATE_ID = 11;

    // Get Attribute Matrix by Template Id
    const attributeMatrices = await this.request('/AttributeMatrices')
      .filter(`AttributeMatrixTemplateId eq ${TEMPLATE_ID}`)
      .select('Guid')
      .get();

    // Get Content Channel Items where Attribute Value is equal to Attribute Matrix Guid
    const contentChannelItemPromises = await Promise.all(
      attributeMatrices.map(({ guid }) => {
        const attributeKey = 'LiveStreams';
        const query = `attributeKey=${attributeKey}&value=${guid}`;

        return this.request(`/ContentChannelItems/GetByAttributeValue?${query}`)
          .filter(ContentItem.LIVE_CONTENT())
          .get();
      })
    );

    const contentChannelItems = flattenDeep(
      contentChannelItemPromises.filter((i) => i.length)
    );

    // Get Attribute Matrix Items from the "filtered" Attribute Matrix Guids
    const attributeMatrixItemPromises = await Promise.all(
      contentChannelItems.map(({ id, attributeValues }) => {
        const attributeMatrixGuid = get(attributeValues, 'liveStreams.value');
        /**
         * Get security data views for the given content channel item from
         * an attribute value. Rock stores data views as a string of comma
         * separated Guids
         *
         * Split the string by a comma so we can just work with an array of
         * strings
         */
        const securityDataViews = split(
          get(attributeValues, 'securityDataViews.value', ''),
          ','
        ).filter((dv) => !!dv);

        return this.request('/AttributeMatrixItems')
          .expand('AttributeMatrix')
          .filter(`AttributeMatrix/${getIdentifierType(attributeMatrixGuid).query}`)
          .transform((results) =>
            results.map((n) => ({ ...n, contentChannelItemId: id, securityDataViews }))
          )
          .get();
      })
    );
    const attributeMatrixItems = flattenDeep(attributeMatrixItemPromises);

    const upcomingOrLive = [];

    await Promise.all(
      attributeMatrixItems.map(async (matrixItem) => {
        const scheduleGuid = get(matrixItem, 'attributeValues.schedule.value');
        if (scheduleGuid) {
          // Do we need to filter this list by only getting Schedules that have an
          // `EffectiveStartDate` in the past? Do we care about future schedules in
          // this context?
          const schedule = await this.request('/Schedules')
            .select('Id, iCalendarContent')
            .filter(`${getIdentifierType(scheduleGuid).query}`)
            .first();

          const scheduleInstances = await Schedule.parseiCalendar(
            schedule.iCalendarContent
          );

          upcomingOrLive.push(
            ...scheduleInstances
              // .filter(instance => moment().isSameOrBefore(instance.end)) // returns all live or upcoming
              .filter((instance) =>
                moment().isBetween(moment(instance.start), moment(instance.end))
              ) // returns only live
              .map(({ start, end }) => ({
                ...matrixItem,
                eventStartTime: start,
                eventEndTime: end,
              }))
          );
        }

        return;
      })
    );

    /**
     * Weird bug where some schedules were being returned twice.
     * This filters to make sure we're only returning a Live Stream instance once
     */
    return uniqBy(upcomingOrLive, (elem) =>
      [elem.id, elem.eventStartTime, elem.eventEndTime].join()
    );
  }

  async getLiveStreams(props) {
    const { Person } = this.context.dataSources;
    const dayOfWeek = moment.tz(TIMEZONE).format('dddd').toLowerCase();

<<<<<<< HEAD
    if (dayOfWeek === 'saturday' || dayOfWeek === 'sunday') {
=======
    if (dayOfWeek === 'saturday' || dayOfWeek === 'sunday' || dayOfWeek === 'wednesday') {
>>>>>>> 0e4aba02
      return this.weekendServiceIsLive(moment().utc().toISOString());
    }

    const anonymously = get(props, 'anonymously', false);

    let personas = [];
    const filterByPersona = ({ securityDataViews, ...props }) => {
      if (securityDataViews.length > 0) {
        /**
         * If there is at least 1 guid, we are going to check to see if the current user
         * is in at least one of those security groups. If so, we're good to return `true`.
         *
         * If there are no common guids, we return false to filter this option out of the
         * collection of items for the user's live streams
         *
         * If there is at least 1 Guid and we want to make this request anonymously, just
         * immediately return `false`
         */

        if (anonymously) return false;

        const userInSecurityDataViews = personas.filter(({ guid }) =>
          securityDataViews.includes(guid)
        );

        return userInSecurityDataViews.length > 0;
      }

      /**
       * If there are no security data views on this content item, that means
       * that this item is globally accessible and we're good to return `true`
       */
      return true;
    };

    /**
     * Only fetch user personas if we do _not_ want to make this request
     * as an anonymous user
     */
    if (!anonymously) {
      try {
        personas = await Person.getPersonas({
          categoryId: ROCK_MAPPINGS.DATAVIEW_CATEGORIES.PersonaId,
        });
      } catch (e) {
        console.log('Live Streams: Unable to retrieve personas for user.');
        console.log(e);
      }
    }

    const { Cache } = this.context.dataSources;
    const cachedKey = `${process.env.CONTENT}_liveStreams`;
    const cachedValue = await Cache.get({
      key: cachedKey,
    });

    if (cachedValue) {
      return cachedValue.filter(filterByPersona);
    }

    /**
     * Rock is returning 404's on Attribute Matrices for some reason,
     * so we're going to just wrap this whole statement inside of a
     * { try catch } so that we don't end up freaking out the system
     * if Rock is unable to find a value.
     */
    try {
      const attributeMatrix = await this.byAttributeMatrixTemplate();

      if (attributeMatrix != null) {
        await Cache.set({
          key: cachedKey,
          data: attributeMatrix,
          expiresIn: 60, // 60 minute
        });
      }

      return attributeMatrix.filter(filterByPersona);
    } catch (e) {
      console.log('Error fetching Live Streams by Attribute Matrix Template');
      console.log({ e });
    }

    return null;
  }

  weekendServiceIsLive(date) {
    const mDate = moment(date).tz(TIMEZONE);

    if (mDate.isValid()) {
      const weekendService = WeekendServices.find((service) => {
        const { day, start, end } = service;
        const isDay = mDate.format('dddd').toLowerCase() === day;

        const startTime = parseInt(`${start.hour}${start.minute}`);
        const endTime = parseInt(`${end.hour}${end.minute}`);
        const hourInt = parseInt(mDate.format('Hmm'));

        const isBetween = hourInt >= startTime && hourInt <= endTime;

        return isDay && isBetween;
      });

      if (!!weekendService) {
        return [
          {
            isLive: true,
            eventStartTime: moment()
              .tz(TIMEZONE)
              .hour(weekendService.start.hour)
              .minute(weekendService.start.minute)
              .utc()
              .toISOString(),
            eventEndTime: moment()
              .tz(TIMEZONE)
              .hour(weekendService.end.hour)
              .minute(weekendService.end.minute)
              .utc()
              .toISOString(),
            title: 'Christ Fellowship Everywhere',
            contentChannelItemId: 8377,
            attributeValues: {
              liveStreamUrl: {
                value:
                  'https://link.theplatform.com/s/IfSiAC/media/h9hnjqraubSs/file.m3u8?metafile=false&formats=m3u&auto=true',
              },
            },
          },
        ];
      }
    }

    return [];
  }
}<|MERGE_RESOLUTION|>--- conflicted
+++ resolved
@@ -309,11 +309,7 @@
     const { Person } = this.context.dataSources;
     const dayOfWeek = moment.tz(TIMEZONE).format('dddd').toLowerCase();
 
-<<<<<<< HEAD
-    if (dayOfWeek === 'saturday' || dayOfWeek === 'sunday') {
-=======
     if (dayOfWeek === 'saturday' || dayOfWeek === 'sunday' || dayOfWeek === 'wednesday') {
->>>>>>> 0e4aba02
       return this.weekendServiceIsLive(moment().utc().toISOString());
     }
 
