--- conflicted
+++ resolved
@@ -1,18 +1,10 @@
 import { ContentChannel as coreContentChannel } from '@apollosproject/data-connector-rock';
 import ApollosConfig from '@apollosproject/config';
-<<<<<<< HEAD
 import { isEmpty, split, get } from 'lodash';
 
 import { isRequired } from '../utils';
 
 const { ROCK_MAPPINGS, FEATURE_FLAGS } = ApollosConfig;
-=======
-import { isEmpty } from 'lodash';
-
-import { createVideoUrlFromGuid } from '../utils';
-
-const { ROCK_MAPPINGS } = ApollosConfig;
->>>>>>> 8939132e
 
 export default class ContentChannel extends coreContentChannel.dataSource {
   getEventChannels = () => {};
@@ -45,7 +37,6 @@
     return [...result, ...channels];
   };
 
-<<<<<<< HEAD
   getFeatures = async (
     contentChannelId = isRequired('ContentChannel.getFeatures', 'contentChannelId')
   ) => {
@@ -156,7 +147,8 @@
         }
       })
     );
-=======
+  };
+
   getContentItemIds = (contentChannelId) => {
     const { Cache, ContentItem } = this.context.dataSources;
     const request = () =>
@@ -172,6 +164,5 @@
       key: Cache.KEY_TEMPLATES.contentChannelItemIds`${contentChannelId}`,
       expiresIn: 60 * 60 * 12, // 12 hour cache
     });
->>>>>>> 8939132e
   };
 }