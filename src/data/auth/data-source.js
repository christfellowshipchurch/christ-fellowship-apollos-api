import {
    Auth as coreAuth,
} from '@apollosproject/data-connector-rock'
import { AuthenticationError, UserInputError } from 'apollo-server';
import { find, forEach, head } from 'lodash'
import crypto from 'crypto'
import { secret } from './token';
import { string } from 'yup'

const DEFAULT_ROCK_APOLLOS_PERSON_ID = 360207
const APOLLOS_ROCK_USER_LOGIN_ATTR_KEY = 'IsApollosUserLogin'

export default class Auth extends coreAuth.dataSource {
    // global flag to be accessed to keep state of whether a user login is pre-existing or new
    // TODO : propose that UserLogins have the ability to have passwords updated without deleting so we can accomplish this using createDateTime
    isExistingUserLogin = false

    parseIdentityAsPhoneNumber = (identity) => {
        // try parsing identity as a phone number
        const { valid, phoneNumber, e164, numericOnlyPhoneNumber } = this.context.dataSources.PhoneNumber.parsePhoneNumber(identity)

        // if valid phone number, set identity to the formatted number with no special characters
        if (valid) return numericOnlyPhoneNumber

        return identity
    }

    hashPassword = ({ passcode }) =>
        crypto
            .createHash('sha256')
            .update(`${passcode}${secret}`)
            .digest('hex')

    getUserLogin = (identity) => this.request('/UserLogins')
        .filter(`UserName eq '${identity}'`)
        .first()

    updateIdentityPassword = async ({ identity, passcode }) => {
        // reset existing user login flag
        this.isExistingUserLogin = false

        try {
            // encrypts the passcode passed in
            const password = this.hashPassword({ passcode })

            // looks for an existing user with the given identity
            const existingUserLogin = await this.getUserLogin(identity)

            // placeholder object for personOptions
            let personOptions = { PersonId: DEFAULT_ROCK_APOLLOS_PERSON_ID }

            // Updating PlainTextPassword via Patch doesn't work, so we delete and recreate.
            if (existingUserLogin) {
                this.isExistingUserLogin = true
                // if we have a PersonId on the user login, we should move it over to the new login.
                if (existingUserLogin.personId)
                    personOptions = { PersonId: existingUserLogin.personId }

                console.log("Deleting User Login")
                await this.delete(`/UserLogins/${existingUserLogin.id}`)
            }

            const userLogin = await this.post('/UserLogins', {
                EntityTypeId: 27, // A default setting we use in Rock-person-creation-flow
                UserName: identity,
                PlainTextPassword: password, // locally encrypted password
                IsConfirmed: true, // Rock locks some functionality when accounts are not confirmed
                ...personOptions, // { PersonId: ID } OR null
            })

            if (userLogin) {
                // TODO : figure out why this code isn't working
                // await this.post(`/UserLogins/AttributeValue/${userLogin}`, {
                //     AttributeKey: APOLLOS_ROCK_USER_LOGIN_ATTR_KEY,
                //     AttributeValue: "True"
                // })

                // console.log({ userLogin })

                return { success: true, isExistingIdentity: this.isExistingUserLogin }
            }

            return { success: false, isExistingIdentity: this.isExistingUserLogin }
        } catch (e) {
            console.log({ e })

            return { success: false, isExistingIdentity: this.isExistingUserLogin }
        }
    }

    authenticateCredentials = async ({ identity, passcode }) => {
        // try parsing identity as a phone number
        identity = this.parseIdentityAsPhoneNumber(identity)

        // find user login where username is equal to the identity passed in
        const userLogin = await this.request('/UserLogins')
            .filter(`UserName eq '${identity}'`)
            .get()

        // throw error if no username is found by that identity
        if (!userLogin) {
            throw new AuthenticationError('Invalid input')
        }

        // hash passcode passed in
        const password = this.hashPassword({ passcode })

        // return authenticated using identity and hashed password
        return this.context.dataSources.Auth.authenticate({
            identity,
            password
        })
    }

    requestSmsLogin = async ({ phoneNumber: phoneNumberInput }) => {
        // E.164 Regex that twilio recommends
        // https://www.twilio.com/docs/glossary/what-e164
        const { valid, phoneNumber, e164, numericOnlyPhoneNumber } = this.context.dataSources.PhoneNumber.parsePhoneNumber(phoneNumberInput)

        // throw error if invalid phone number was given
        if (!valid) {
            throw new UserInputError(`${phoneNumber} is not a valid phone number`);
        }

        // generates pin and password
        const pin = `${Math.floor(Math.random() * 1000000)}`.padStart(6, '0')

        // update or create new user login using phone number as identity and pin as passcode
        const user = await this.updateIdentityPassword({ identity: numericOnlyPhoneNumber, passcode: pin })
<<<<<<< HEAD
=======

        console.log({ user })
>>>>>>> f391e951

        // send sms with readable pin to the e164 formatted number
        await this.context.dataSources.Sms.sendSms({
            to: e164,
            body: `Your login code is ${pin}`,
        });

        console.log("Request SMS:", { pin })

        return { success: true, isExistingIdentity: this.isExistingUserLogin }
    }

    // TODO : does this method need authenitcation of the identity and passcode before patching??
    relateUserLoginToPerson = async ({ identity, passcode, input }) => {
        // try parsing identity as a phone number
        identity = this.parseIdentityAsPhoneNumber(identity)
<<<<<<< HEAD

=======
        
>>>>>>> f391e951
        const { id, createdDateTime } = await this.getUserLogin(identity)

        if (id) {
            try {
                // check the input oject for the required fields in order to post to People
                let errors = []
                let rockPersonFields = { // default person object with placeholder values
                    IsSystem: false, // Required by Rock
                    Gender: 0, // Required by Rock
                }
                const requiredFields = ['FirstName', 'LastName']
                const fieldsAsObject = this.context.dataSources.Person.reduceUpdateProfileInput(input)

                forEach(requiredFields, (field) => {
                    if (!fieldsAsObject[field]) errors.push(field)
                })

                if (errors.length) throw new UserInputError(`${errors.concat()} is required to relate a User Login to a Person`)

                // if gender is passed, update the gender key
                if (fieldsAsObject.Gender) {
                    fieldsAsObject.Gender = this.context.dataSources.Person.getGenderKey(fieldsAsObject.Gender)
                }

                // update our person object with the new field values
                rockPersonFields = {
                    ...rockPersonFields,
                    ...fieldsAsObject
                }

                // handle birthday parsing and update the person object
                if (fieldsAsObject.BirthDate) {
                    const birthDateObject = this.context.dataSources.Person.parseDateAsBirthday(fieldsAsObject.BirthDate)

                    rockPersonFields = {
                        ...rockPersonFields,
                        ...birthDateObject
                    };
                }

                // check to see if the identity passed is an email address
                if (await string().email().isValid(identity)) {
                    rockPersonFields = {
                        ...rockPersonFields,
                        Email: identity,
                        IsEmailActive: true
                    }
                }

                // post to People in Rock 
                // this endpoint handles duplicate checking and will either create or update an existing record
                // this post method returns the PersonId
                const personId = await this.post('/People', rockPersonFields)

                // determine if identity is a phone number
                if (!rockPersonFields.Email) {
                    const { valid, phoneNumber } = this.context.dataSources.PhoneNumber.parsePhoneNumber(identity)

                    if (valid)
                        await this.context.dataSources.PhoneNumber.addPhoneNumberToPerson({ personId, phoneNumber })
                }

                // patch the user login to include the personId pulled from the above post to People
                console.log("User Logins", { id, personId })
                await this.patch(`/UserLogins/${id}`, { PersonId: personId })

            } catch (e) {
                console.log({ e })
            }

            return this.authenticateCredentials({ identity, passcode })
        }

        throw new Error(`No User Login found for the Identity: ${identity}`)
    }

    hasEmailUserLogin = async () => {
        const currentUser = await this.getCurrentPerson()
        const { email, id } = currentUser
        const login = await this.request('/UserLogins')
            .filter(`UserName eq '${email}'`)
            .first()

        if (login) return true

        return false
    }
}<|MERGE_RESOLUTION|>--- conflicted
+++ resolved
@@ -127,11 +127,6 @@
 
         // update or create new user login using phone number as identity and pin as passcode
         const user = await this.updateIdentityPassword({ identity: numericOnlyPhoneNumber, passcode: pin })
-<<<<<<< HEAD
-=======
-
-        console.log({ user })
->>>>>>> f391e951
 
         // send sms with readable pin to the e164 formatted number
         await this.context.dataSources.Sms.sendSms({
@@ -148,11 +143,7 @@
     relateUserLoginToPerson = async ({ identity, passcode, input }) => {
         // try parsing identity as a phone number
         identity = this.parseIdentityAsPhoneNumber(identity)
-<<<<<<< HEAD
-
-=======
-        
->>>>>>> f391e951
+      
         const { id, createdDateTime } = await this.getUserLogin(identity)
 
         if (id) {
