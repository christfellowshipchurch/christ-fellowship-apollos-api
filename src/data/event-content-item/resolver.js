<<<<<<< HEAD
import { ContentItem as coreContentItem } from '@apollosproject/data-connector-rock';
import { get, flatten, uniq, uniqBy, first } from 'lodash';
import moment from 'moment';
import momentTz from 'moment-timezone';

import { parseRockKeyValuePairs } from '../utils';
import sanitizeHtml from '../sanitize-html';
import { sharingResolver } from '../content-item/resolver';
import deprecatedResolvers from './deprecated-resolvers';
=======
import {
  ContentItem as coreContentItem,
} from '@apollosproject/data-connector-rock'
import {
  get,
  flatten,
  uniq,
  uniqBy,
  first,
  filter
} from 'lodash'
import moment from 'moment'
import momentTz from 'moment-timezone'

import { parseRockKeyValuePairs } from '../utils'
import sanitizeHtml from '../sanitize-html'
import { sharingResolver } from '../content-item/resolver'
import deprecatedResolvers from './deprecated-resolvers'
>>>>>>> 8fa7ef3a

const resolver = {
  EventContentItem: {
    ...coreContentItem.resolver.ContentItem,
    ...sharingResolver,
    ...deprecatedResolvers,
    htmlContent: ({ content }) => sanitizeHtml(content),
    sharing: (
      root,
      args,
      { dataSources: { ContentItem } },
      { parentType }
    ) => ({
      url: ContentItem.generateShareUrl(root, parentType),
      title: 'Share via ...',
      message: ContentItem.generateShareMessage(root),
    }),
    checkin: ({ id }, args, { dataSources: { CheckInable } }, { parentType }) =>
      CheckInable.getByContentItem(id),
    callsToAction: async ({ attributeValues }, args, { dataSources }) => {
      // Deprecated Content Channel Type
      const ctaValuePairs = parseRockKeyValuePairs(
        get(attributeValues, 'callsToAction.value', ''),
        'call',
        'action'
      );

      if (ctaValuePairs.length) return ctaValuePairs;

      // Get Matrix Items
      const { MatrixItem } = dataSources;
      const matrixGuid = get(attributeValues, 'actions.value', '');
      const matrixItems = await MatrixItem.getItemsFromId(matrixGuid);

      return matrixItems.map(
        ({ attributeValues: matrixItemAttributeValues }) => ({
          call: get(matrixItemAttributeValues, 'title.value', ''),
          action: get(matrixItemAttributeValues, 'url.value', ''),
        })
      );
    },
    label: async (
      { attributeValues },
      args,
      { dataSources: { MatrixItem, Event, Schedule } }
    ) => {
      return '';
      // Get Matrix Items
      const matrixGuid = get(attributeValues, 'schedules.value', '');
      const matrixItems = await MatrixItem.getItemsFromId(matrixGuid);

      // Get Schedules
      const schedules = await Schedule.getFromIds(
        uniq(
          matrixItems.map((m) =>
            get(item, 'attributeValues.schedule.value', '')
          )
        )
      );

      // Sort by start date asc, take the first
      const eventStart = first(
        schedules.sort((a, b) =>
          moment(a.effectiveStartDate).diff(b.effectiveStartDate)
        )
      );

      // Sort by end date desc, take the first
      const eventEnd = first(
        schedules.sort((a, b) =>
          moment(b.effectiveEndDate).diff(a.effectiveEndDate)
        )
      );

      return '';
    },
    eventGroupings: async (
      { attributeValues },
      args,
      { dataSources: { MatrixItem, Event, Schedule } }
    ) => {
      // Get Matrix Items
      const matrixGuid = get(attributeValues, 'schedules.value', '');
      let matrixItems = [];

      if (!matrixGuid || matrixGuid === '') return [];

      try {
        matrixItems = await MatrixItem.getItemsFromId(matrixGuid);
      } catch (e) {
        console.log({ e });
        return [];
      }

      /**
       * Matrix Items are structured in Rock as: { schedule, [filters] }
       * We need to invert that relationship to be: { filter: [schedules] }
       */
      const filterScheduleDictionary = {};
      matrixItems.forEach((item) => {
        const schedule = get(item, 'attributeValues.schedule.value', '');
        const filters = get(item, 'attributeValues.filters.value', '');

<<<<<<< HEAD
        filters.split(',').forEach((filter) => {
          if (filterScheduleDictionary[filter]) {
            filterScheduleDictionary[filter].push(schedule);
          } else {
            filterScheduleDictionary[filter] = [schedule];
=======
        if (schedule && schedule !== "" && filters && filters !== "") {
          filters.split(',').forEach(filter => {
            if (filterScheduleDictionary[filter]) {
              filterScheduleDictionary[filter].push(schedule)
            } else {
              filterScheduleDictionary[filter] = [schedule]
            }
          })
        }
      })

      return Object.entries(filterScheduleDictionary).map(([name, schedules]) => {
        return {
          name,
          instances: async () => {
            const rockSchedules = await Schedule.getFromIds(schedules)
            const times = await Promise.all(rockSchedules.map(s => Event.parseScheduleAsEvents(s)))

            return uniqBy(
              flatten(times)
                .sort((a, b) => moment(a.start).diff(b.start)),
              'start'
            )
>>>>>>> 8fa7ef3a
          }
        });
      });

      return Object.entries(filterScheduleDictionary).map(
        ([name, schedules]) => {
          return {
            name,
            instances: async () => {
              const rockSchedules = await Schedule.getFromIds(schedules);
              const times = await Promise.all(
                rockSchedules.map((s) => Event.parseScheduleAsEvents(s))
              );

              return uniqBy(
                flatten(times).sort((a, b) => moment(a.start).diff(b.start)),
                'start'
              );
            },
          };
        }
      );
    },
  },
};

export default resolver;<|MERGE_RESOLUTION|>--- conflicted
+++ resolved
@@ -1,14 +1,3 @@
-<<<<<<< HEAD
-import { ContentItem as coreContentItem } from '@apollosproject/data-connector-rock';
-import { get, flatten, uniq, uniqBy, first } from 'lodash';
-import moment from 'moment';
-import momentTz from 'moment-timezone';
-
-import { parseRockKeyValuePairs } from '../utils';
-import sanitizeHtml from '../sanitize-html';
-import { sharingResolver } from '../content-item/resolver';
-import deprecatedResolvers from './deprecated-resolvers';
-=======
 import {
   ContentItem as coreContentItem,
 } from '@apollosproject/data-connector-rock'
@@ -27,7 +16,6 @@
 import sanitizeHtml from '../sanitize-html'
 import { sharingResolver } from '../content-item/resolver'
 import deprecatedResolvers from './deprecated-resolvers'
->>>>>>> 8fa7ef3a
 
 const resolver = {
   EventContentItem: {
@@ -131,13 +119,6 @@
         const schedule = get(item, 'attributeValues.schedule.value', '');
         const filters = get(item, 'attributeValues.filters.value', '');
 
-<<<<<<< HEAD
-        filters.split(',').forEach((filter) => {
-          if (filterScheduleDictionary[filter]) {
-            filterScheduleDictionary[filter].push(schedule);
-          } else {
-            filterScheduleDictionary[filter] = [schedule];
-=======
         if (schedule && schedule !== "" && filters && filters !== "") {
           filters.split(',').forEach(filter => {
             if (filterScheduleDictionary[filter]) {
@@ -161,7 +142,6 @@
                 .sort((a, b) => moment(a.start).diff(b.start)),
               'start'
             )
->>>>>>> 8fa7ef3a
           }
         });
       });
