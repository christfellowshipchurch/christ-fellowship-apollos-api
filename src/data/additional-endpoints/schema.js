import gql from 'graphql-tag'

export default gql`
  type AppLink {
    name: String!
    uri: String
    icon: String
    openInApp: Boolean
    theme: Theme
  }

  type AppLinks {
    name: String!
    links: [AppLink]
  }

  extend type Query { 
    privacyPolicyUrl: String
    passwordResetUrl: String
    moreLinks: [AppLinks]
    profileLinks: [AppLink]
    websiteBanner: CallToAction
    genderOptions: [String]
<<<<<<< HEAD
=======
    inAppLink(url:String!): String
>>>>>>> 748d0110
  }
`<|MERGE_RESOLUTION|>--- conflicted
+++ resolved
@@ -21,9 +21,6 @@
     profileLinks: [AppLink]
     websiteBanner: CallToAction
     genderOptions: [String]
-<<<<<<< HEAD
-=======
     inAppLink(url:String!): String
->>>>>>> 748d0110
   }
 `